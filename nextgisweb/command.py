--- conflicted
+++ resolved
@@ -13,14 +13,8 @@
     identity = 'initialize_db'
 
     @classmethod
-<<<<<<< HEAD
-    def argparser_setup(cls, parser):
-        parser.add_argument(
-            '--drop', action="store_true", default=False,
-=======
     def argparser_setup(cls, parser, env):
         parser.add_argument('--drop', action="store_true", default=False,
->>>>>>> e4d998c5
             help=u"Удалить существующие объекты из БД")
 
     @classmethod
