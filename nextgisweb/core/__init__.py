--- conflicted
+++ resolved
@@ -166,17 +166,13 @@
 
         return result
 
-<<<<<<< HEAD
-    def _db_connection_args(self, error_on_pwfile=False):
-=======
     def system_full_name(self):
         try:
             return self.settings_get(self.identity, 'system.full_name')
         except KeyError:
             return self.system_full_name_default
 
-    def _engine_url(self, error_on_pwfile=False):
->>>>>>> e52df734
+    def _db_connection_args(self, error_on_pwfile=False):
         opt_db = self.options.with_prefix('database')
         con_args = dict()
         con_args['host'] = opt_db['host']
@@ -197,7 +193,6 @@
     def _engine_url(self, error_on_pwfile=False):
         con_args = self._db_connection_args(error_on_pwfile=error_on_pwfile)
         return make_engine_url(EngineURL(
-<<<<<<< HEAD
             'postgresql+psycopg2', **con_args))
 
     def get_backups(self):
@@ -217,10 +212,6 @@
 
     def backup_filename(self, filename):
         return os.path.join(self.options['backup.path'], filename)
-
-=======
-            'postgresql+psycopg2', **kwargs))
->>>>>>> e52df734
 
     option_annotations = (
         Option('system.name', default="NextGIS Web"),
