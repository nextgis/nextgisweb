# Russian translations for nextgisweb.
# Copyright (C) 2015 NextGIS
# This file is distributed under the same license as the nextgisweb project.
# FIRST AUTHOR <EMAIL@ADDRESS>, 2015.
#
msgid ""
msgstr ""
"Project-Id-Version: nextgisweb 0.0\n"
"Report-Msgid-Bugs-To: info@nextgis.ru\n"
<<<<<<< HEAD
"POT-Creation-Date: 2021-01-19 20:15+0000\n"
=======
"POT-Creation-Date: 2021-01-16 12:13+0000\n"
>>>>>>> 7359ec32
"PO-Revision-Date: 2015-09-13 13:13+0300\n"
"Last-Translator: FULL NAME <EMAIL@ADDRESS>\n"
"Language: ru\n"
"Language-Team: ru <LL@li.org>\n"
"Plural-Forms: nplurals=3; plural=(n%10==1 && n%100!=11 ? 0 : n%10>=2 && "
"n%10<=4 && (n%100<10 || n%100>=20) ? 1 : 2)\n"
"MIME-Version: 1.0\n"
"Content-Type: text/plain; charset=utf-8\n"
"Content-Transfer-Encoding: 8bit\n"
"Generated-By: Babel 2.6.0\n"

<<<<<<< HEAD
#: api.py:107
msgid "Output format is not provided."
msgstr "Выходной формат не указан."

#: api.py:112
=======
#: api.py:106
msgid "Output format is not provided."
msgstr "Выходной формат не указан."

#: api.py:111
>>>>>>> 7359ec32
#, python-format
msgid "Format '%s' is not supported."
msgstr "Формат '%s' не поддерживается."

<<<<<<< HEAD
#: api.py:284 api.py:342
=======
#: api.py:283 api.py:341
>>>>>>> 7359ec32
#, python-format
msgid "Geometry format '%s' is not supported."
msgstr "Формат геометрии '%s' не поддерживается."

#: exception.py:15
msgid "Feature not found"
msgstr "Объект не найден"

#: exception.py:16
#, python-format
msgid "Feature with id = %d was not found in resource with id = %d."
msgstr "Объект с id = %d не найден в ресурсе с id = %d."

#: exception.py:17
msgid "The feature may have been deleted or an error in the address."
msgstr "Объект мог быть удалён, либо допущена ошибка в адресе."

<<<<<<< HEAD
#: model.py:172
=======
#: model.py:160
>>>>>>> 7359ec32
#, python-format
msgid "Field not found (ID=%d)."
msgstr "Поле не найдено (ID=%d)."

#: amd/ngw-feature-layer/FieldsWidget.js:160 view.py:43 view.py:186
msgid "Feature table"
msgstr "Таблица объектов"

#: view.py:60 view.py:83
#, python-format
msgid "Feature #%d"
msgstr "Объект #%d"

#: view.py:133 view.py:193
msgid "Save as"
msgstr "Сохранить как"

#: view.py:183
msgid "Vector layer"
msgstr "Векторный слой"

#: amd/ngw-feature-layer/FeatureEditorWidget.js:192
<<<<<<< HEAD
#: amd/ngw-feature-layer/FieldsDisplayWidget.js:35
=======
#: amd/ngw-feature-layer/FieldsDisplayWidget.js:31
>>>>>>> 7359ec32
#: amd/ngw-feature-layer/FieldsWidget.js:123 view.py:201
msgid "Attributes"
msgstr "Атрибуты"

#: view.py:207
msgid "External access"
msgstr "Внешний доступ"

#: amd/ngw-feature-layer/FeatureEditorWidget.js:78
msgid "Attribute: "
msgstr "Поле: "

#: amd/ngw-feature-layer/FeatureEditorWidget.js:123
msgid "Set NULL"
msgstr "Установить NULL"

#: amd/ngw-feature-layer/FeatureEditorWidget.js:124
msgid "Set field value to NULL (No data)"
msgstr "Установить для атрибута значение NULL (Нет данных)"

#: amd/ngw-feature-layer/FeatureEditorWidget.js:135
msgid "NULL"
msgstr "NULL"

#: amd/ngw-feature-layer/FeatureEditorWidget.js:258
#: amd/ngw-feature-layer/template/ExportForm.hbs:40
msgid "Save"
msgstr "Сохранить"

#: amd/ngw-feature-layer/FeatureGrid.js:241
msgid "Confirmation"
msgstr "Подтверждение"

#: amd/ngw-feature-layer/FeatureGrid.js:242
msgid "Delete feature?"
msgstr "Удалить объект?"

#: amd/ngw-feature-layer/FieldsDisplayWidget.js:114
msgid "N/A"
msgstr "Н/Д"

<<<<<<< HEAD
#: amd/ngw-feature-layer/FieldsWidget.js:73 template/section_fields.mako:12
msgid "Keyname"
msgstr "Ключ"

#: amd/ngw-feature-layer/FieldsWidget.js:83 template/section_fields.mako:13
msgid "Type"
msgstr "Тип"

#: amd/ngw-feature-layer/FieldsWidget.js:87 template/section_fields.mako:14
=======
#: amd/ngw-feature-layer/FieldsWidget.js:73 template/section_fields.mako:5
msgid "Keyname"
msgstr "Ключ"

#: amd/ngw-feature-layer/FieldsWidget.js:83 template/section_fields.mako:6
msgid "Type"
msgstr "Тип"

#: amd/ngw-feature-layer/FieldsWidget.js:87 template/section_fields.mako:7
>>>>>>> 7359ec32
msgid "Display name"
msgstr "Наименование"

#: amd/ngw-feature-layer/FieldsWidget.js:101
msgid "FT"
msgstr "ТО"

#: amd/ngw-feature-layer/FieldsWidget.js:111
msgid "LA"
msgstr "АН"

#: amd/ngw-feature-layer/FieldsWidget.js:155
msgid "Label attribute"
msgstr "Атрибут наименование"

#: amd/ngw-feature-layer/FieldsWidget.js:232
msgid "Add"
msgstr "Добавить"

#: amd/ngw-feature-layer/FieldsWidget.js:238
msgid "Remove"
msgstr "Удалить"

#: amd/ngw-feature-layer/template/ExportForm.hbs:13
msgid "Format"
msgstr "Формат"

#: amd/ngw-feature-layer/template/ExportForm.hbs:17
msgid "SRS"
msgstr "Система координат"

#: amd/ngw-feature-layer/template/ExportForm.hbs:21
msgid "Encoding"
msgstr "Кодировка"

#: amd/ngw-feature-layer/template/ExportForm.hbs:28
msgid "FID field"
msgstr "Поле FID"

#: amd/ngw-feature-layer/template/ExportForm.hbs:32
msgid "Zip archive"
msgstr "Zip архив"

#: amd/ngw-feature-layer/template/FeatureGrid.hbs:12
msgid "Open"
msgstr "Открыть"

#: amd/ngw-feature-layer/template/FeatureGrid.hbs:16
msgid "Edit"
msgstr "Редактировать"

#: amd/ngw-feature-layer/template/FeatureGrid.hbs:20
msgid "Delete"
msgstr "Удалить"

#: amd/ngw-feature-layer/template/FeatureGrid.hbs:25
msgid "Search..."
msgstr "Поиск..."

<<<<<<< HEAD
#: template/section_fields.mako:16
msgid "Lookup table"
msgstr "Справочник"

#: template/section_fields.mako:18
=======
#: template/section_api_layer.mako:8
msgid "MVT Vector Tiles"
msgstr "Векторные тайлы MVT"

#: template/section_api_layer.mako:12
msgid ""
"The Mapbox Vector Tile is an efficient encoding for map data into vector "
"tiles that can be rendered dynamically."
msgstr ""
"Векторные тайлы MVT это эффективное кодирование данных карты в векторные "
"тайлы которые могут быть динамически отрисованы."

#: template/section_api_layer.mako:15
msgid ""
"https://docs.nextgis.com/docs_ngweb_dev/doc/developer/misc.html#mvt-"
"vector-tiles"
msgstr ""
"https://docs.nextgis.ru/docs_ngweb_dev/doc/developer/misc.html#mvt-"
"vector-tiles"

#: template/section_api_layer.mako:16
msgid "Read more"
msgstr "Подробнее"

#: template/section_fields.mako:8
>>>>>>> 7359ec32
msgid "Table"
msgstr "Таблица"

#: template/section_fields.mako:28 template/section_fields.mako:34
msgid "Yes"
msgstr "Да"

#: template/section_fields.mako:30 template/section_fields.mako:34
msgid "No"
msgstr "Нет"<|MERGE_RESOLUTION|>--- conflicted
+++ resolved
@@ -7,11 +7,7 @@
 msgstr ""
 "Project-Id-Version: nextgisweb 0.0\n"
 "Report-Msgid-Bugs-To: info@nextgis.ru\n"
-<<<<<<< HEAD
-"POT-Creation-Date: 2021-01-19 20:15+0000\n"
-=======
 "POT-Creation-Date: 2021-01-16 12:13+0000\n"
->>>>>>> 7359ec32
 "PO-Revision-Date: 2015-09-13 13:13+0300\n"
 "Last-Translator: FULL NAME <EMAIL@ADDRESS>\n"
 "Language: ru\n"
@@ -23,28 +19,16 @@
 "Content-Transfer-Encoding: 8bit\n"
 "Generated-By: Babel 2.6.0\n"
 
-<<<<<<< HEAD
-#: api.py:107
-msgid "Output format is not provided."
-msgstr "Выходной формат не указан."
-
-#: api.py:112
-=======
 #: api.py:106
 msgid "Output format is not provided."
 msgstr "Выходной формат не указан."
 
 #: api.py:111
->>>>>>> 7359ec32
 #, python-format
 msgid "Format '%s' is not supported."
 msgstr "Формат '%s' не поддерживается."
 
-<<<<<<< HEAD
-#: api.py:284 api.py:342
-=======
 #: api.py:283 api.py:341
->>>>>>> 7359ec32
 #, python-format
 msgid "Geometry format '%s' is not supported."
 msgstr "Формат геометрии '%s' не поддерживается."
@@ -62,11 +46,7 @@
 msgid "The feature may have been deleted or an error in the address."
 msgstr "Объект мог быть удалён, либо допущена ошибка в адресе."
 
-<<<<<<< HEAD
-#: model.py:172
-=======
 #: model.py:160
->>>>>>> 7359ec32
 #, python-format
 msgid "Field not found (ID=%d)."
 msgstr "Поле не найдено (ID=%d)."
@@ -89,11 +69,7 @@
 msgstr "Векторный слой"
 
 #: amd/ngw-feature-layer/FeatureEditorWidget.js:192
-<<<<<<< HEAD
-#: amd/ngw-feature-layer/FieldsDisplayWidget.js:35
-=======
 #: amd/ngw-feature-layer/FieldsDisplayWidget.js:31
->>>>>>> 7359ec32
 #: amd/ngw-feature-layer/FieldsWidget.js:123 view.py:201
 msgid "Attributes"
 msgstr "Атрибуты"
@@ -135,17 +111,6 @@
 msgid "N/A"
 msgstr "Н/Д"
 
-<<<<<<< HEAD
-#: amd/ngw-feature-layer/FieldsWidget.js:73 template/section_fields.mako:12
-msgid "Keyname"
-msgstr "Ключ"
-
-#: amd/ngw-feature-layer/FieldsWidget.js:83 template/section_fields.mako:13
-msgid "Type"
-msgstr "Тип"
-
-#: amd/ngw-feature-layer/FieldsWidget.js:87 template/section_fields.mako:14
-=======
 #: amd/ngw-feature-layer/FieldsWidget.js:73 template/section_fields.mako:5
 msgid "Keyname"
 msgstr "Ключ"
@@ -155,7 +120,6 @@
 msgstr "Тип"
 
 #: amd/ngw-feature-layer/FieldsWidget.js:87 template/section_fields.mako:7
->>>>>>> 7359ec32
 msgid "Display name"
 msgstr "Наименование"
 
@@ -215,13 +179,11 @@
 msgid "Search..."
 msgstr "Поиск..."
 
-<<<<<<< HEAD
 #: template/section_fields.mako:16
 msgid "Lookup table"
 msgstr "Справочник"
 
 #: template/section_fields.mako:18
-=======
 #: template/section_api_layer.mako:8
 msgid "MVT Vector Tiles"
 msgstr "Векторные тайлы MVT"
@@ -247,7 +209,6 @@
 msgstr "Подробнее"
 
 #: template/section_fields.mako:8
->>>>>>> 7359ec32
 msgid "Table"
 msgstr "Таблица"
 
