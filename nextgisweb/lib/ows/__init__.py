--- conflicted
+++ resolved
@@ -2,13 +2,7 @@
 
 from lxml import etree
 
-<<<<<<< HEAD
-from six import BytesIO
-
 __all__ = ['parse_request', 'parse_epsg_code', 'get_exception_template']
-=======
-__all__ = ['parse_request', 'get_exception_template']
->>>>>>> 569402af
 
 
 class FIELD_TYPE_WFS(object):
