<!DOCTYPE HTML>
<%! from nextgisweb.pyramid.util import _ %>
<!--[if IE 8]>         <html class="lt-ie9"> <![endif]-->
<!--[if gt IE 8]><!--> <html> <!--<![endif]-->
<%
    import os
    import re
    import json
    from bunch import Bunch
%>
<head>
    <title>
        %if hasattr(self, 'title'):
            ${self.title()} ::
        %endif

        ${request.env.core.settings['system.name']}
    </title>
    <meta charset="utf-8">
    <meta name="viewport" content="width=device-width, initial-scale=1">
    <meta http-equiv="X-UA-Compatible" content="IE=edge">
<<<<<<< HEAD
    <meta property="og:title" content="${'self.title() —' if hasattr(self, 'assets') else ''} ${request.env.core.settings['system.full_name']} — ${tr(_('Your Web GIS at nextgis.com'))}"/>
    <meta property="og:image" content="http://nextgis.ru/img/webgis-for-social.png"/>
=======
    <link href="${request.route_url('pyramid.favicon')}"
        rel="shortcut icon" type="image/x-icon"/>
>>>>>>> f671313a
    <link href="${request.static_url('nextgisweb:static/css/pure-0.6.0-min.css')}"
        rel="stylesheet" type="text/css"/>
    <link href="${request.static_url('nextgisweb:static/css/default.css')}"
        rel="stylesheet" type="text/css" media="screen"/>
    <link href="${request.static_url('nextgisweb:static/css/layout.css')}"
        rel="stylesheet" type="text/css"/>   
    <link href="${request.static_url('nextgisweb:static/css/icon.css')}"
        rel="stylesheet" type="text/css" media="screen"/>

    <link href="${request.route_url('amd_package', subpath='dijit/themes/claro/claro.css')}"
        rel="stylesheet" media="screen"/>

    <script type="text/javascript">
        var ngwConfig = {
            applicationUrl: ${request.application_url | json.dumps, n},
            assetUrl: ${request.static_url('nextgisweb:static/') | json.dumps, n },
            amdUrl: ${request.route_url('amd_package', subpath="") | json.dumps, n}
        };

        var dojoConfig = {
            async: true,
            isDebug: true,
            packages: [
                {name: "jed", main: "jed", location: ${request.static_url('nextgisweb:static/jed/') | json.dumps, n }}
            ],
            baseUrl: ${request.route_url('amd_package', subpath="dojo") | json.dumps, n},
            locale: ${request.locale_name | json.dumps, n}
        };
    </script>

    <script src="${request.route_url('amd_package', subpath='dojo/dojo.js')}"></script>

    %if hasattr(self, 'assets'):
        ${self.assets()}
    %endif

    %if hasattr(self, 'head'):
        ${self.head()}
    %endif

</head>

<body class="claro">

    %if not custom_layout:
        <div class="layout ${'maxwidth' if maxwidth else ''}">
            <div id="header" class="header container">
                <% settings = request.env.pyramid.settings %>
                <div class="header__right">
                    <ul class="menu-list list-inline">
                        <li class="menu-list__item"><a href="${request.route_url('resource.root')}">${tr(_('Resources'))}</a></li>
                        %if request.user.is_administrator:
                            <li class="menu-list__item"><a href="${request.route_url('pyramid.control_panel')}">${tr(_('Control panel'))}</a></li>
                        %endif    
                        
                        <% help_page = request.env.pyramid.help_page.get(request.locale_name) %>
                        %if help_page:
                            <li class="menu-list__item">
                                %if re.match("^http[s]?", help_page):
                                    <a href="${help_page}" target="_blank">
                                %else:
                                    <a href="${request.route_url('pyramid.help_page')}">
                                %endif
                                ${tr(_('Help'))}</a>
                            </li>
                        %endif
                    </ul>
                    <ul class="user-menu-list list-inline">
                        %if request.user.keyname == 'guest':
                            <li class="user-menu-list__item"><a href="${request.route_url('auth.login')}">${tr(_('Sign in'))}</a></li>
                        %else:
                            <li class="user user-menu-list__item">
                                <i class="icon-user"></i>
                                ${request.user}
                            </li>
                            <li class="sign-out user-menu-list__item"><a href="${request.route_url('auth.logout')}">
                                <i class="icon-logout"></i>
                            </a></li>
                        %endif
                    </ul>
                    <ul class="lang-list list-inline">
                        %for locale in request.env.core.locale_available:
                            <li class="lang-list__item"><a href="${request.route_url('pyramid.locale', locale=locale, _query=dict(next=request.url))}">${locale.upper()}</a></li>
                        %endfor
                    </ul>
                </div>
                <div class="header__left">
                    <a class="header__title" href="${request.application_url}">    
                        %if 'logo' in settings and os.path.isfile(settings['logo']):
                            <div class="header__title__logo">
                                <img class="logo__pic" src="${request.route_url('pyramid.logo')}"/>
                            </div>    
                        %endif
                        <div class="header__title__inner">
                            ${request.env.core.settings['system.full_name']}
                        </div>
                    </a>
                </div>    
            </div> <!--./header -->
            
            %if obj and hasattr(obj,'__dynmenu__'):
                <%
                    has_dynmenu = True
                    dynmenu = obj.__dynmenu__
                    dynmenu_kwargs = Bunch(obj=obj, request=request)
                %>
            %elif 'dynmenu' in context.keys():
                <%
                    has_dynmenu = True
                    dynmenu = context['dynmenu']
                    dynmenu_kwargs = context.get('dynmenu_kwargs', Bunch(request=request))
                %>
            %else:
                <% has_dynmenu = False %>
            %endif

            <div class="content pure-g">
                <div class="content__inner pure-u-${"18-24" if has_dynmenu else "1"} expand">
                    <div id="title" class="title">
                        <div class="content__container container">                                
                            %if hasattr(next, 'title_block'):
                                ${next.title_block()}
                            %elif hasattr(next, 'title'):
                                <h1>${next.title()}</h1>
                            %elif title:
                                <h1>${tr(title)}</h1>
                            %endif
                        </div>
                    </div>
                    <div id="content-wrapper" class="content-wrapper ${'content-maxheight' if maxheight else ''}">
                        <div class="pure-u-${'18-24' if (maxheight and has_dynmenu) else '1'} expand">
                            <div class="content__container container expand"> 
                                %if hasattr(next, 'body'):
                                    ${next.body()}
                                %endif  
                            </div>
                        </div>    
                    </div>
                </div>
                %if has_dynmenu:
                    <div class="sidebar-helper pure-u-6-24"></div>
                    <div class="sidebar pure-u-6-24">
                        <%include file="nextgisweb:pyramid/template/dynmenu.mako" args="dynmenu=dynmenu, args=dynmenu_kwargs" />
                    </div>
                %endif   
            </div> <!--/.content-wrapper -->
        </div> <!--/.layout -->
    %else:

        ${next.body()}

    %endif

    %if maxheight:

        <script type="text/javascript">

            require(["dojo/dom", "dojo/dom-style", "dojo/dom-geometry", "dojo/on", "dojo/domReady!"],
            function (dom, domStyle, domGeom, on) {
                var content = dom.byId("content-wrapper"),
                    header = [ ];

                for (var id in {"header": true, "title": true}) {
                    var node = dom.byId(id);
                    if (node) { header.push(node) }
                }

                function resize() {
                    var h = 0;
                    for (var i = 0; i < header.length; i++) {
                        var n = header[i], cs = domStyle.getComputedStyle(n);
                        h = h + domGeom.getMarginBox(n, cs).h;
                    }
                    domStyle.set(content, "top", h + "px");
                }

                resize();

                on(window, 'resize', resize);
            });

        </script>

    %endif

</body>

</html><|MERGE_RESOLUTION|>--- conflicted
+++ resolved
@@ -19,13 +19,10 @@
     <meta charset="utf-8">
     <meta name="viewport" content="width=device-width, initial-scale=1">
     <meta http-equiv="X-UA-Compatible" content="IE=edge">
-<<<<<<< HEAD
     <meta property="og:title" content="${'self.title() —' if hasattr(self, 'assets') else ''} ${request.env.core.settings['system.full_name']} — ${tr(_('Your Web GIS at nextgis.com'))}"/>
     <meta property="og:image" content="http://nextgis.ru/img/webgis-for-social.png"/>
-=======
     <link href="${request.route_url('pyramid.favicon')}"
         rel="shortcut icon" type="image/x-icon"/>
->>>>>>> f671313a
     <link href="${request.static_url('nextgisweb:static/css/pure-0.6.0-min.css')}"
         rel="stylesheet" type="text/css"/>
     <link href="${request.static_url('nextgisweb:static/css/default.css')}"
