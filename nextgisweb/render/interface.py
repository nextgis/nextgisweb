--- conflicted
+++ resolved
@@ -1,11 +1,4 @@
-<<<<<<< HEAD
-from zope.interface import Interface
-=======
-# -*- coding: utf-8 -*-
-from __future__ import division, unicode_literals, print_function, absolute_import
-
 from zope.interface import Interface, Attribute
->>>>>>> 55ab7612
 
 from ..resource import IResourceBase
 
