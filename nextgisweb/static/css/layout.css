--- conflicted
+++ resolved
@@ -427,11 +427,6 @@
   border-left: 0;
   padding: .8em 1em;
   line-height: 1.285;
-<<<<<<< HEAD
-  text-overflow: ellipsis;
-  overflow: hidden;
-=======
->>>>>>> 2612f0e5
 }
 .pure-table td.fit-content,
 .pure-table th.fit-content {
@@ -463,8 +458,6 @@
 .pure-table + .pure-table {
   margin-top: 20px;
 }
-<<<<<<< HEAD
-=======
 .table--layout-fixed {
   table-layout: fixed;
 }
@@ -473,7 +466,6 @@
   text-overflow: ellipsis;
   overflow: hidden;
 }
->>>>>>> 2612f0e5
 .pure-table-horizontal--s td,
 .pure-table-horizontal--s th {
   padding: 8px 6px;
