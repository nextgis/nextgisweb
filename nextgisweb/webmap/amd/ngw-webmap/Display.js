define([
    "dojo/_base/declare",
    "dijit/_WidgetBase",
    "dijit/_TemplatedMixin",
    "dijit/_WidgetsInTemplateMixin",
    "dojo/text!./template/Display.hbs",
    "dojo/_base/lang",
    "dojo/_base/array",
    "dojo/Deferred",
    "dojo/promise/all",
    "dojo/number",
    "dojo/aspect",
    "dojo/io-query",
    "dojo/dom-construct",
    "dojo/dom-class",
    "openlayers/ol",
    "ngw/openlayers/Map",
    "ngw/openlayers/layer/Vector",
    "dijit/registry",
    "dijit/form/DropDownButton",
    "dijit/DropDownMenu",
    "dijit/MenuItem",
    "dijit/layout/ContentPane",
    "dijit/form/ToggleButton",
    "dijit/Dialog",
    "dijit/form/TextBox",
    "dojo/dom-style",
    "dojo/request/xhr",
    "dojo/data/ItemFileWriteStore",
    "dojo/topic",
    "cbtree/models/TreeStoreModel",
    "cbtree/Tree",
    "ngw/route",
    "@nextgisweb/pyramid/i18n!",
    "ngw-pyramid/company-logo/company-logo",
    // tools
    "ngw-webmap/MapToolbar",
    "ngw-webmap/controls/InitialExtent",
    "ngw-webmap/controls/InfoScale",
    "./tool/Base",
    "./tool/Zoom",
    "./tool/Measure",
    "./tool/Identify",
    "ngw-webmap/FeatureHighlighter",
    //left panel
    "ngw-pyramid/navigation-menu/NavigationMenu",
    "ngw-webmap/ui/LayersPanel/LayersPanel",
    "ngw-webmap/ui/PrintMapPanel/PrintMapPanel",
    "ngw-webmap/ui/SearchPanel/SearchPanel",
    "ngw-webmap/ui/BookmarkPanel/BookmarkPanel",
    "ngw-webmap/ui/SharePanel/SharePanel",
    "ngw-webmap/ui/InfoPanel/InfoPanel",
    "ngw-webmap/ui/AnnotationsPanel/AnnotationsPanel",
    "./tool/Swipe",
    "ngw-webmap/MapStatesObserver",
    // utils
    "./utils/URL",
    // settings
    "@nextgisweb/pyramid/settings!",
    // template
    "dijit/layout/TabContainer",
    "dijit/layout/BorderContainer",
    "dijit/layout/ContentPane",
    "dojox/layout/TableContainer",
    "dijit/Toolbar",
    "dijit/form/Button",
    "dijit/form/Select",
    "dijit/form/DropDownButton",
    "dijit/ToolbarSeparator",
    // css
<<<<<<< HEAD
    "xstyle/css!" + ngwConfig.amdUrl + "openlayers/ol.css",
=======
    "xstyle/css!" + ngwConfig.amdUrl + "cbtree/themes/claro/claro.css",
>>>>>>> 0e10cc02
    "xstyle/css!./template/resources/Display.css"
], function (
    declare,
    _WidgetBase,
    _TemplatedMixin,
    _WidgetsInTemplateMixin,
    template,
    lang,
    array,
    Deferred,
    all,
    number,
    aspect,
    ioQuery,
    domConstruct,
    domClass,
    ol,
    Map,
    Vector,
    registry,
    DropDownButton,
    DropDownMenu,
    MenuItem,
    ContentPane,
    ToggleButton,
    Dialog,
    TextBox,
    domStyle,
    xhr,
    ItemFileWriteStore,
    topic,
    TreeStoreModel,
    Tree,
    route,
    i18n,
    companyLogo,
    MapToolbar,
    InitialExtent,
    InfoScale,
    ToolBase,
    ToolZoom,
    ToolMeasure,
    Identify,
    FeatureHighlighter,
    NavigationMenu,
    LayersPanel,
    PrintMapPanel,
    SearchPanel,
    BookmarkPanel,
    SharePanel,
    InfoPanel,
    AnnotationsPanel,
    ToolSwipe,
    MapStatesObserver,
    URL,
    settings,
    TabContainer,
    BorderContainer
) {

    var CustomItemFileWriteStore = declare([ItemFileWriteStore], {
        dumpItem: function (item) {
            var obj = {};

            if (item) {
                var attributes = this.getAttributes(item);

                if (attributes && attributes.length > 0) {
                    var i;

                    for (i = 0; i < attributes.length; i++) {
                        var values = this.getValues(item, attributes[i]);

                        if (values) {
                            if (values.length > 1) {
                                var j;

                                obj[attributes[i]] = [];
                                for (j = 0; j < values.length; j++) {
                                    var value = values[j];

                                    if (this.isItem(value)) {
                                        obj[attributes[i]].push(this.dumpItem(value));
                                    } else {
                                        obj[attributes[i]].push(value);
                                    }
                                }
                            } else {
                                if (this.isItem(values[0])) {
                                    obj[attributes[i]] = this.dumpItem(values[0]);
                                } else {
                                    obj[attributes[i]] = values[0];
                                }
                            }
                        }
                    }
                }
            }

            return obj;
        }
    });

    var LoggedDeferred = declare(Deferred, {
        constructor: function (name) {
            this.then(
                function () {
                    console.log("Deferred object [%s] resolved", name);
                },
                function () {
                    console.error("Deferred object [%s] rejected", name);
                }
            );
        }
    });

    return declare([_WidgetBase, _TemplatedMixin, _WidgetsInTemplateMixin], {
        templateString: i18n.renderTemplate(template),

        // AMD module loading: adapter, basemap, plugin
        _midDeferred: undefined,

        _itemStoreDeferred: undefined,
        _mapDeferred: undefined,
        _layersDeferred: undefined,
        _postCreateDeferred: undefined,
        _startupDeferred: undefined,

        // Permalink params
        _urlParams: undefined,

        // Current basemap
        _baseLayer: undefined,

        // For image loading
        assetUrl: ngwConfig.assetUrl,

        modeURLParam: 'panel',
        emptyModeURLValue: 'none',

        activeLeftPanel: 'layersPanel',
        navigationMenuItems: [
            {
                title: i18n.gettext('Layers'),
                icon: 'layers',
                name: 'layers',
                value: 'layersPanel'
            },
            {
                title: i18n.gettext('Search'),
                icon: 'search',
                name: 'search',
                value: 'searchPanel'
            },
            {
                title: i18n.gettext('Share'),
                icon: 'share',
                name: 'share',
                value: 'sharePanel'
            },
            {
                title: i18n.gettext('Print map'),
                icon: 'print',
                name: 'print',
                value: 'printMapPanel'
            }
        ],
        constructor: function (options) {
            declare.safeMixin(this, options);

            this._urlParams = URL.getURLParams();

            this._itemStoreDeferred = new LoggedDeferred("_itemStoreDeferred");
            this._mapDeferred = new LoggedDeferred("_mapDeferred");
            this._layersDeferred = new LoggedDeferred("_layersDeferred");
            this._postCreateDeferred = new LoggedDeferred("_postCreateDeferred");
            this._startupDeferred = new LoggedDeferred("_startupDeferred");

            var widget = this;
            
            // AMD module loading
            this._midDeferred = {};
            this._mid = {};
            var mids = this.config.mid;

            this.clientSettings = settings;

            // Add basemap's AMD modules
            array.forEach(settings.basemaps, function (bm) {
                mids.basemap.push(bm.base.mid);
            });

            array.forEach(Object.keys(mids), function (k) {
                var deferred = new LoggedDeferred("_midDeferred." + k);
                this._midDeferred[k] = deferred;

                var midarr = mids[k];
                require(midarr, function () {
                    var obj = {};
                    var i;
                    for (i = 0; i < arguments.length; i++) {
                        obj[midarr[i]] = arguments[i];
                    }

                    widget._mid[k] = obj;

                    deferred.resolve(obj);
                });
            }, this);

            // Map plugins
            var wmpmids = Object.keys(this.config.webmapPlugin);
            var deferred = new LoggedDeferred("_midDeferred.webmapPlugin");

            this._midDeferred.webmapPlugin = deferred;
            require(wmpmids, function () {
                var obj = {};
                for (var i = 0; i < arguments.length; i++) {
                    obj[wmpmids[i]] = arguments[i];
                }

                widget._mid.wmplugin = obj;

                deferred.resolve(obj);
            });

            this._itemStoreSetup();

            this._mapDeferred.then(
                function () { widget._itemStorePrepare(); }
            );

            // Tree store model
            this.itemModel = new TreeStoreModel({
                store: this.itemStore,
                checkedAttr: "checked",
                query: { type: "root" }
            });

            this.displayProjection = "EPSG:3857";
            this.lonlatProjection = "EPSG:4326";

            if (this.config.extent[3] > 82) { this.config.extent[3] = 82; }
            if (this.config.extent[1] < -82) { this.config.extent[1] = -82; }

            this._extent = ol.proj.transformExtent(
                this.config.extent,
                this.lonlatProjection,
                this.displayProjection
            );

            // Layers panel
            widget._layersPanelSetup();

            // Print panel
            all([widget._layersDeferred, widget._postCreateDeferred]).then(
                function () {
                    widget.printMapPanel = new PrintMapPanel({
                        region: 'left',
                        splitter: false,
                        title: i18n.gettext("Print map"),
                        isOpen: widget.activeLeftPanel == "printMapPanel",
                        class: "dynamic-panel--fullwidth",
                        gutters: false,
                        map: widget.map.olMap
                    });

                    if (widget.activeLeftPanel == "printMapPanel")
                        widget.activatePanel(widget.printMapPanel);

                    widget.printMapPanel.on("closed", function(){
                        widget.navigationMenu.reset();
                    });
                }
            ).then(undefined, function (err) { console.error(err); });

            // Search panel
            all([widget._layersDeferred, widget._postCreateDeferred]).then(
                function () {
                    widget.searchPanel = new SearchPanel({
                        region: 'left',
                        class: "dynamic-panel--fullwidth",
                        isOpen: widget.activeLeftPanel == "searchPanel",
                        gutters: false,
                        withCloser: false,
                        display: widget
                    });

                    if (widget.activeLeftPanel == "searchPanel")
                        widget.activatePanel(widget.searchPanel);

                    widget.searchPanel.on("closed", function(){
                        widget.navigationMenu.reset();
                    });
                }
            ).then(undefined, function (err) { console.error(err); });

            // Bookmark panel
            if (this.config.bookmarkLayerId) {
                this.navigationMenuItems.splice(2, 0, { title: i18n.gettext('Bookmarks'), name: 'bookmark', icon: 'bookmark', value: 'bookmarkPanel'});

                all([widget._layersDeferred, widget._postCreateDeferred]).then(
                    function () {
                        widget.bookmarkPanel = new BookmarkPanel({
                            region: 'left',
                            class: "dynamic-panel--fullwidth",
                            title: i18n.gettext("Bookmarks"),
                            isOpen: widget.activeLeftPanel == "bookmarkPanel",
                            gutters: false,
                            withCloser: false,
                            display: widget,
                            bookmarkLayerId: widget.config.bookmarkLayerId
                        });

                        if (widget.activeLeftPanel == "bookmarkPanel")
                            widget.activatePanel(widget.bookmarkPanel);

                        widget.bookmarkPanel.on("closed", function () {
                            widget.navigationMenu.reset();
                        });
                    }
                ).then(undefined, function (err) {
                    console.error(err);
                });
            }

            // Description panel
            if (this.config.webmapDescription) {
                this.navigationMenuItems.splice(2,0, {
                    title: i18n.gettext('Description'),
                    name: 'info',
                    icon: 'info_outline',
                    value: 'infoPanel'
                });
                // Do it asynchronious way to get URL params work
                setTimeout(function () {
                    widget.infoPanel = new InfoPanel({
                        region: 'left',
                        class: "info-panel dynamic-panel--fullwidth",
                        withTitle: false,
                        isOpen: widget.activeLeftPanel == "infoPanel",
                        gutters: false,
                        withCloser: false,
                        description: widget.config.webmapDescription,
                        display: widget
                    });

                    if (widget.activeLeftPanel == "infoPanel")
                        widget.activatePanel(widget.infoPanel);

                    widget.infoPanel.on("closed", function () {
                        widget.navigationMenu.reset();
                    });
                }, 0);
            }
    
            this._buildAnnotationsPanel();

            // Share panel
            all([widget._layersDeferred, widget._postCreateDeferred]).then(
                function () {
                    var itemStoreListener;
                    widget.sharePanel = new SharePanel({
                        region: 'left',
                        class: "dynamic-panel--fullwidth",
                        title: i18n.gettext("Share"),
                        isOpen: widget.activeLeftPanel === "sharePanel",
                        gutters: false,
                        withCloser: false,
                        socialNetworks: settings.enable_social_networks,
                        display: widget
                    });
    
                    if (widget.activeLeftPanel === "sharePanel") widget.activatePanel(widget.sharePanel);
    
                    var setPermalinkUrl = lang.hitch(widget.sharePanel, widget.sharePanel.setPermalinkUrl),
                        setEmbedCode = lang.hitch(widget.sharePanel, widget.sharePanel.setEmbedCode);
    
                    widget.sharePanel.on("shown", function () {
                        widget.map.olMap.getView().on("change", setPermalinkUrl);
                        widget.map.olMap.getView().on("change", setEmbedCode);
                        itemStoreListener = widget.itemStore.on("Set", function (item, attr) {
                            widget.sharePanel.setPermalinkUrl();
                            widget.sharePanel.setEmbedCode();
                        });
                    });
    
                    widget.sharePanel.on("closed", function () {
                        widget.navigationMenu.reset();
                        widget.map.olMap.getView().un("change", setPermalinkUrl);
                        widget.map.olMap.getView().un("change", setEmbedCode);
                        if (itemStoreListener) itemStoreListener.remove();
                    });

                }
            ).then(undefined, function (err) {
               console.error(err);
            });

            // Map and plugins
            all([this._midDeferred.basemap, this._midDeferred.webmapPlugin, this._startupDeferred]).then(
                function () {
                    widget._pluginsSetup(true);
                    widget._mapSetup();
                }
            ).then(undefined, function (err) { console.error(err); });

            // Setup layers
            all([this._midDeferred.adapter, this._itemStoreDeferred]).then(
                function () {
                    widget._layersSetup();
                }
            ).then(undefined, function (err) { console.error(err); });

            all([this._layersDeferred, this._mapSetup]).then(
                lang.hitch(this, function () {
                    widget._mapAddLayers();

                    widget.featureHighlighter = new FeatureHighlighter(this.map);

                    // Bind checkboxes and layer visibility
                    var store = widget.itemStore;
                    store.on("Set", function (item, attr, oldVal, newVal) {
                        if (attr === "checked" && store.getValue(item, "type") === "layer") {
                            var id = store.getValue(item, "id");
                            var layer = widget._layers[id];
                            layer.set("visibility", newVal);
                        }
                    });
                })
            ).then(undefined, function (err) { console.error(err); });


            // Tools and plugins
            all([this._midDeferred.plugin, this._layersDeferred]).then(
                function () {
                    widget._toolsSetup();
                    widget._pluginsSetup();
                }
            ).then(undefined, function (err) { console.error(err); });

            // Switch to panel from permalink
            var panelNameFromURL = this._urlParams[this.modeURLParam];
            if (panelNameFromURL) {
                if (panelNameFromURL === this.emptyModeURLValue) {
                    this.activeLeftPanel = '';
                } else {
                    var menuItem = this._findNavigationMenuItem(panelNameFromURL);
                    if (menuItem) {
                        this.activeLeftPanel = menuItem.value;
                    }
                }
            }

            this.tools = [];
        },
    
        _buildAnnotationsPanel: function () {
            if (!this.config.annotations ||
                !this.config.annotations.enabled ||
                !this.config.annotations.scope.read) {
                return false;
            }
        
            this.navigationMenuItems.splice(2, 0, {
                title: i18n.gettext('Annotations'),
                name: 'annotation',
                icon: 'message',
                value: 'annotationPanel'
            });
        
            var buildAnnotationsPanel = function (widget) {
                widget.annotationPanel = new AnnotationsPanel({
                    region: 'left',
                    class: 'dynamic-panel--fullwidth',
                    title: i18n.gettext('Annotations'),
                    isOpen: widget.activeLeftPanel == 'annotationPanel',
                    gutters: false,
                    withCloser: false,
                    display: widget
                });
            
                if (widget.activeLeftPanel == 'annotationPanel')
                    widget.activatePanel(widget.annotationPanel);
            
                widget.annotationPanel.on('closed', function () {
                    widget.navigationMenu.reset();
                });
            };
        
            all([this._layersDeferred, this._postCreateDeferred])
                .then(lang.hitch(this, function () {
                    buildAnnotationsPanel(this)
                }))
                .then(undefined, function (err) {
                    console.error(err);
                });
        
        },

        postCreate: function () {
            this.inherited(arguments);
            var widget = this;

            // Modify TabContainer to hide tabs if there is only one tab.
            declare.safeMixin(this.tabContainer, {
                updateTabVisibility: function () {
                    var currstate = domStyle.get(this.tablist.domNode, "display") != "none",
                        newstate = this.getChildren().length > 1;

                    if (currstate && !newstate) {
                        domStyle.set(this.tablist.domNode, "display", "none");
                        this.resize();
                    } else if (!currstate && newstate) {
                        domStyle.set(this.tablist.domNode, "display", "block");
                        this.resize();
                    }
                },

                addChild: function () {
                    this.inherited(arguments);
                    this.updateTabVisibility();
                },
                removeChild: function () {
                    this.inherited(arguments);
                    this.updateTabVisibility();
                },
                startup: function () {
                    this.inherited(arguments);
                    this.updateTabVisibility();
                }
            });

            this._navigationMenuSetup();

            this.leftPanelPane = new BorderContainer({
                class: "leftPanelPane",
                region: "left",
                gutters: false,
                splitter: true
            });

            this._postCreateDeferred.resolve();
        },

        startup: function () {
            this.inherited(arguments);

            this.itemTree.startup();

            this._startupDeferred.resolve();
        },

        _itemStoreSetup: function () {
            var itemConfigById = {};

            function prepare_item(item) {
                var copy = {
                    id: item.id,
                    type: item.type,
                    label: item.label
                };

                if (copy.type === "layer") {
                    copy.layerId = item.layerId;
                    copy.styleId = item.styleId;

                    copy.visibility = null;
                    copy.checked = item.visibility;
                    copy.position = item.drawOrderPosition;

                } else if (copy.type === "group" || copy.type === "root") {
                    copy.children = array.map(item.children, function (c) { return prepare_item(c); });
                }

                itemConfigById[item.id] = item;

                return copy;
            }

            var rootItem = prepare_item(this.config.rootItem);

            this.itemStore = new CustomItemFileWriteStore({data: {
                identifier: "id",
                label: "label",
                items: [ rootItem ]
            }});

            this._itemConfigById = itemConfigById;
        },

        _itemStorePrepare: function () {
            var widget = this;

            this.itemStore.fetch({
                queryOptions: { deep: true },
                onItem: function (item) {
                    widget._itemStorePrepareItem(item);
                },
                onComplete: function () {
                    widget.itemStore.on("Set", function (item, attr) {
                        if (attr === "checked") { widget._itemStoreVisibility(item); }
                    });

                    widget._itemStoreDeferred.resolve();
                },
                onError: function () {
                    widget._itemStoreDeferred.reject();
                }
            });
        },

        _itemStorePrepareItem: function (item) {
            this._itemStoreVisibility(item);
        },

        _itemStoreVisibility: function (item) {
            var store = this.itemStore;

            if (store.getValue(item, "type") === "layer") {
                var newVal = store.getValue(item, "checked");
                if (store.getValue(item, "visibility") !== newVal) {
                    console.log("Layer [%s] visibility has changed to [%s]", store.getValue(item, "id"), newVal);
                    store.setValue(item, "visibility", newVal);
                }
            }
        },

        _mapSetup: function () {
            var widget = this;

            widget.mapToolbar = new MapToolbar({
                display: widget,
                target: widget.leftBottomControlPane
            });

            this.map = new Map({
                target: this.mapNode,
                logo: false,
                controls: [],
                view: new ol.View({
                    minZoom: 3,
                    constrainResolution: true,
                    extent: this.config.extent_constrained ? this._extent : undefined
                })
            });

            this._mapAddControls([
                new ol.control.Zoom({
                    zoomInLabel: domConstruct.create("span", {
                        class: "ol-control__icon material-icons",
                        innerHTML: "add"
                    }),
                    zoomOutLabel: domConstruct.create("span", {
                        class: "ol-control__icon material-icons",
                        innerHTML: "remove"
                    }),
                    zoomInTipLabel: i18n.gettext("Zoom in"),
                    zoomOutTipLabel: i18n.gettext("Zoom out"),
                    target: widget.leftTopControlPane,
                }),
                new ol.control.Attribution({
                    tipLabel: i18n.gettext("Attributions"),
                    target: widget.rightBottomControlPane,
                    collapsible: false
                }),
                new ol.control.ScaleLine({
                    target: widget.rightBottomControlPane,
                    units: settings.units,
                    minWidth: 48
                }),
                new InfoScale({
                    display: widget,
                    target: widget.rightBottomControlPane
                }),
                new InitialExtent({
                    display: widget,
                    target: widget.leftTopControlPane,
                    tipLabel: i18n.gettext("Initial extent")
                }),
                new ol.control.Rotate({
                    tipLabel: i18n.gettext("Reset rotation"),
                    target: widget.leftTopControlPane,
                    label: domConstruct.create("span", {
                        class: "ol-control__icon material-icons",
                        innerHTML: "arrow_upward"
                    })
                }),
                widget.mapToolbar
            ]);

            // Resize OpenLayers Map on container resize
            aspect.after(this.mapPane, "resize", function() {
                widget.map.olMap.updateSize();
            });

            // Basemaps initialization
            var idx = 0;
            array.forEach(settings.basemaps, function (bm) {
                var MID = this._mid.basemap[bm.base.mid];

                var baseOptions = lang.clone(bm.base);
                var layerOptions = lang.clone(bm.layer);
                var sourceOptions = lang.clone(bm.source);

                if (baseOptions.keyname === undefined) {
                    baseOptions.keyname = "basemap_" + idx;
                }

                try {
                    var layer = new MID(baseOptions.keyname, layerOptions, sourceOptions);
                    if (layer.olLayer.getVisible()) {
                        this._baseLayer = layer;
                    }
                    layer.isBaseLayer = true;
                    this.map.addLayer(layer);
                } catch (err) {
                    console.warn("Can't initialize layer [" + baseOptions.keyname + "]: " + err);
                }

                idx = idx + 1;
            }, this);

            companyLogo(this.mapNode);

            this._zoomToInitialExtent();

            this._mapDeferred.resolve();
        },

        _mapAddControls: function(controls){
            array.forEach(controls, function(control){
                this.map.olMap.addControl(control);
            }, this);
        },
        _mapAddLayers: function () {
            array.forEach(this._layer_order, function (id) {
                this.map.addLayer(this._layers[id]);
            }, this);
        },

        _adaptersSetup: function () {
            this._adapters = {};
            array.forEach(Object.keys(this._mid.adapter), function (k) {
                this._adapters[k] = new this._mid.adapter[k]({
                    display: this
                });
            }, this);
        },

        _layersSetup: function () {
            var widget = this,
                store = this.itemStore,
                visibleStyles = null;

            this._adaptersSetup();

            this._layers = {};              // Layer index by id
            this._layer_order = [];         // Layers from back to front

            if (lang.isString(widget._urlParams.styles)) {
                visibleStyles = widget._urlParams.styles.split(',');
                visibleStyles = array.map(visibleStyles, function (i) {
                    return parseInt(i, 10);
                });
            }

            // Layers initialization
            store.fetch({
                query: {type: "layer"},
                queryOptions: {deep: true},
                sort: widget.config.drawOrderEnabled ? [{
                    attribute: "position"
                }] : null,
                onItem: function (item) {
                    widget._layerSetup(item);
                    widget._layer_order.unshift(store.getValue(item, "id"));

                    // Turn on layers from permalink
                    var cond,
                        layer = widget._layers[store.getValue(item, "id")];
                    if (visibleStyles) {
                        cond = array.indexOf(visibleStyles, store.getValue(item, "styleId")) !== -1;
                        layer.olLayer.setVisible(cond);
                        layer.visibility = cond;
                        store.setValue(item, "checked", cond);
                    }
                },
                onComplete: function () {
                    widget._layersDeferred.resolve();
                },
                onError: function (error) {
                    console.error(error);
                    widget._layersDeferred.reject();
                }
            });
        },

        _layerSetup: function (item) {
            var store = this.itemStore;

            var data = this._itemConfigById[store.getValue(item, "id")];
            var adapter = this._adapters[data.adapter];

            data.minResolution = this.map.getResolutionForScale(
                data.maxScaleDenom,
                this.map.olMap.getView().getProjection().getMetersPerUnit()
            );
            data.maxResolution = this.map.getResolutionForScale(
                data.minScaleDenom,
                this.map.olMap.getView().getProjection().getMetersPerUnit()
            );

            var layer = adapter.createLayer(data);

            layer.itemId = data.id;
            layer.itemConfig = data;

            this._layers[data.id] = layer;
        },

        _toolsSetup: function () {
            this.mapToolbar.items.addTool(new ToolZoom({display: this, out: false}), 'zoomingIn');
            this.mapToolbar.items.addTool(new ToolZoom({display: this, out: true}), 'zoomingOut');

            this.mapToolbar.items.addTool(new ToolMeasure({display: this, type: "LineString"}), 'measuringLength');
            this.mapToolbar.items.addTool(new ToolMeasure({display: this, type: "Polygon"}), 'measuringArea');

            this.mapToolbar.items.addTool(new ToolSwipe({display: this, orientation: "vertical"}), 'swipeVertical');

            this.identify = new Identify({display: this});
            var mapStates = MapStatesObserver.getInstance();
            mapStates.addState('identifying', this.identify);
            mapStates.setDefaultState('identifying', true);

            topic.publish('/webmap/tools/initialized')
        },

        _pluginsSetup: function (wmplugin) {
            this._plugins = {};

            var widget = this,
                plugins = wmplugin ? this._mid.wmplugin
                                   : this._mid.plugin;

            array.forEach(Object.keys(plugins), function (key) {
                console.log("Plugin [%s]::constructor...", key);

                var plugin =  new plugins[key]({
                    identity: key,
                    display: this,
                    itemStore: wmplugin ? false : this.itemStore
                });

                widget._postCreateDeferred.then(
                    function () {
                        console.log("Plugin [%s]::postCreate...", key);
                        plugin.postCreate();

                        widget._startupDeferred.then(
                            function () {
                                console.log("Plugin [%s]::startup...", key);
                                plugin.startup();

                                widget._plugins[key] = plugin;
                                console.info("Plugin [%s] registered", key);
                            }
                        );
                    }
                );
            }, this);
        },

        _findNavigationMenuItem: function (itemValue) {
            for (var fry = 0; fry < this.navigationMenuItems.length; fry++) {
                var menuItem = this.navigationMenuItems[fry];
                if ([menuItem.icon, menuItem.value, menuItem.name].indexOf(itemValue) !== -1) {
                    return menuItem;
                }
            }
            return false;
        },

        _setActivePanelURL: function () {
            if (this.activeLeftPanel) {
                var menuItem = this._findNavigationMenuItem(this.activeLeftPanel);
                if (menuItem) {
                    URL.setURLParam(this.modeURLParam, menuItem.name);
                }
            } else {
                URL.setURLParam(this.modeURLParam, this.emptyModeURLValue)
            }
        },

        _navigationMenuSetup: function(){
            var widget = this;

            this.navigationMenu = new NavigationMenu({
                value: this.activeLeftPanel,
                items: this.navigationMenuItems,
                region: 'left'
            }).placeAt(this.navigationMenuPane);

            this.navigationMenu.watch("value", function(name, oldValue, value){
                if (oldValue && widget[oldValue])
                    widget.deactivatePanel(widget[oldValue]);

                if (widget[value])
                    widget.activatePanel(widget[value]);

                widget.activeLeftPanel = value;
                widget._setActivePanelURL();
            });
            this._setActivePanelURL();
        },

        _layersPanelSetup: function(){
            var widget = this;

            widget.itemTree = new Tree({
                style: "height: 100%",
                model: widget.itemModel,
                autoExpand: true,
                showRoot: false
            });

            widget.itemTree.watch("selectedItem", function (attr, oldVal, newVal) {
                widget.set(
                    "itemConfig",
                    widget._itemConfigById[widget.itemStore.getValue(newVal, "id")]
                );
                widget.set("item", newVal);
            });

            all([widget._layersDeferred, widget._postCreateDeferred]).then(
                function () {
                    widget.layersPanel = new LayersPanel({
                        region: 'left',
                        class: "dynamic-panel--fullwidth",
                        title: i18n.gettext("Layers"),
                        isOpen: widget.activeLeftPanel == "layersPanel",
                        gutters: false,
                        withCloser: false
                    });

                    widget.itemTree.placeAt(widget.layersPanel.contentWidget.layerTreePane);

                    if (widget.activeLeftPanel == "layersPanel")
                        widget.activatePanel(widget.layersPanel);

                    widget.layersPanel.on("closed", function(){
                        widget.navigationMenu.reset();
                    });
                }
            ).then(undefined, function (err) { console.error(err); });

            // Collapse tree nodes which isn't marked as expanded. Other nodes will
            // expand using autoExpand = true
            all([widget._itemStoreDeferred, widget.itemTree.onLoadDeferred]).then(
                function () {
                    widget.itemStore.fetch({
                        queryOptions: { deep: true },
                        onItem: function (item) {
                            var node = widget.itemTree.getNodesByItem(item)[0],
                                config = widget._itemConfigById[widget.itemStore.getValue(item, "id")];
                            if (node && config.type === "group" && !config.expanded) {
                                node.collapse();
                            }
                        }
                    });
                }
            ).then(undefined, function (err) { console.error(err); });

            all([this._layersDeferred, this._mapDeferred, this._postCreateDeferred]).then(
                function () {
                    array.forEach(Object.keys(widget.map.layers), function (key) {
                        var layer = widget.map.layers[key];
                        if (layer.isBaseLayer) {
                            widget.layersPanel.contentWidget.basemapSelect.addOption({
                                value: key,
                                label: layer.title
                            });
                        }
                    });

                    widget.layersPanel.contentWidget.basemapSelect.watch("value", function (attr, oldVal, newVal) {
                        widget.map.layers[oldVal].olLayer.setVisible(false);
                        widget.map.layers[newVal].olLayer.setVisible(true);
                        widget._baseLayer = widget.map.layers[newVal];
                    });
                    if (widget._urlParams.base) { widget.layersPanel.contentWidget.basemapSelect.set("value", widget._urlParams.base); }
                }
            ).then(undefined, function (err) { console.error(err); });
        },

        getVisibleItems: function () {
            var store = this.itemStore,
                deferred = new Deferred();

            store.fetch({
                query: {type: "layer", visibility: "true"},
                sort: {attribute: 'position'},
                queryOptions: {deep: true},
                onComplete: function (items) {
                    deferred.resolve(items);
                },
                onError: function (error) {
                    deferred.reject(error);
                }
            });

            return deferred;
        },

        dumpItem: function () {
            return this.itemStore.dumpItem(this.item);
        },

        _zoomToInitialExtent: function () {
            if (this._urlParams.zoom && this._urlParams.lon && this._urlParams.lat) {
                this.map.olMap.getView().setCenter(
                    ol.proj.fromLonLat([
                        parseFloat(this._urlParams.lon),
                        parseFloat(this._urlParams.lat)
                    ])
                );
                this.map.olMap.getView().setZoom(
                    parseInt(this._urlParams.zoom)
                );

                if (this._urlParams.angle) {
                    this.map.olMap.getView().setRotation(
                        parseFloat(this._urlParams.angle)
                    );
                }
            } else {
                this.map.olMap.getView().fit(this._extent);
            }
        },
        activatePanel: function(panel){
            if (panel.isFullWidth){
                domClass.add(this.leftPanelPane.domNode,  "leftPanelPane--fullwidth");
                this.leftPanelPane.set("splitter", false);
            }

            this.leftPanelPane.addChild(panel);
            this.mainContainer.addChild(this.leftPanelPane);
            panel.show();
        },
        deactivatePanel: function(panel){
            this.mainContainer.removeChild(this.leftPanelPane);
            this.leftPanelPane.removeChild(panel);
            if (panel.isFullWidth){
                domClass.remove(this.leftPanelPane.domNode,  "leftPanelPane--fullwidth");
                this.leftPanelPane.set("splitter", true);
            }
            if (panel.isOpen) {
                panel.hide();
            }
        }
    });
});
<|MERGE_RESOLUTION|>--- conflicted
+++ resolved
@@ -68,11 +68,6 @@
     "dijit/form/DropDownButton",
     "dijit/ToolbarSeparator",
     // css
-<<<<<<< HEAD
-    "xstyle/css!" + ngwConfig.amdUrl + "openlayers/ol.css",
-=======
-    "xstyle/css!" + ngwConfig.amdUrl + "cbtree/themes/claro/claro.css",
->>>>>>> 0e10cc02
     "xstyle/css!./template/resources/Display.css"
 ], function (
     declare,
