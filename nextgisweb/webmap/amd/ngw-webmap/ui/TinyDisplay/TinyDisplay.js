define([
    "dojo/_base/declare",
    "dijit/_WidgetBase",
    "dijit/_TemplatedMixin",
    "dijit/_WidgetsInTemplateMixin",
    "dojo/text!./TinyDisplay.hbs",
    "dojo/_base/lang",
    "dojo/_base/array",
    "dojo/Deferred",
    "dojo/promise/all",
    "dojo/number",
    "dojo/aspect",
    "dojo/io-query",
    "dojo/dom-construct",
    "openlayers/ol",
    "ngw/openlayers/Map",
    "dijit/registry",
    "dijit/layout/ContentPane",
    "dijit/form/ToggleButton",
    "dijit/Dialog",
    "dojo/dom-style",
    "dojo/store/JsonRest",
    "dojo/request/xhr",
    "dojo/data/ItemFileWriteStore",
    "dojo/topic",
    "ngw/route",
    "@nextgisweb/pyramid/i18n!",
    "ngw-pyramid/company-logo/company-logo",
    // tools
    "../../tool/Base",
    "../../tool/Zoom",
    "../../tool/Measure",
    "../../tool/Identify",
    "ngw-webmap/MapStatesObserver",
    "ngw-webmap/FeatureHighlighter",
    // settings
    "@nextgisweb/pyramid/settings!",
    "ngw-webmap/controls/LinkToMainMap",
    "dijit/layout/TabContainer",
    "dijit/layout/BorderContainer",
    "dijit/layout/ContentPane",
    "dojox/layout/TableContainer",
    // css
<<<<<<< HEAD
    "xstyle/css!" + ngwConfig.amdUrl + "openlayers/ol.css",
=======
    "xstyle/css!" + ngwConfig.amdUrl + "cbtree/themes/claro/claro.css",
>>>>>>> 0e10cc02
    "xstyle/css!../../template/resources/Display.css",
    "xstyle/css!./TinyDisplay.css"
], function (
    declare,
    _WidgetBase,
    _TemplatedMixin,
    _WidgetsInTemplateMixin,
    template,
    lang,
    array,
    Deferred,
    all,
    number,
    aspect,
    ioQuery,
    domConstruct,
    ol,
    Map,
    registry,
    ContentPane,
    ToggleButton,
    Dialog,
    domStyle,
    JsonRest,
    xhr,
    ItemFileWriteStore,
    topic,
    route,
    i18n,
    companyLogo,
    ToolBase,
    ToolZoom,
    ToolMeasure,
    Identify,
    MapStatesObserver,
    FeatureHighlighter,
    clientSettings,
    LinkToMainMap
) {

    var CustomItemFileWriteStore = declare([ItemFileWriteStore], {
        dumpItem: function (item) {
            var obj = {};

            if (item) {
                var attributes = this.getAttributes(item);

                if (attributes && attributes.length > 0) {
                    var i;

                    for (i = 0; i < attributes.length; i++) {
                        var values = this.getValues(item, attributes[i]);

                        if (values) {
                            if (values.length > 1) {
                                var j;

                                obj[attributes[i]] = [];
                                for (j = 0; j < values.length; j++) {
                                    var value = values[j];

                                    if (this.isItem(value)) {
                                        obj[attributes[i]].push(this.dumpItem(value));
                                    } else {
                                        obj[attributes[i]].push(value);
                                    }
                                }
                            } else {
                                if (this.isItem(values[0])) {
                                    obj[attributes[i]] = this.dumpItem(values[0]);
                                } else {
                                    obj[attributes[i]] = values[0];
                                }
                            }
                        }
                    }
                }
            }

            return obj;
        }
    });

    var LoggedDeferred = declare(Deferred, {
        constructor: function (name) {
            this.then(
                function () {
                    console.log("Deferred object [%s] resolved", name);
                },
                function () {
                    console.error("Deferred object [%s] rejected", name);
                }
            );
        }
    });

    return declare([_WidgetBase, _TemplatedMixin, _WidgetsInTemplateMixin], {
        templateString: i18n.renderTemplate(template),

        // AMD module loading: adapter, basemap, plugin
        _midDeferred: undefined,

        _itemStoreDeferred: undefined,
        _mapDeferred: undefined,
        _layersDeferred: undefined,
        _postCreateDeferred: undefined,
        _startupDeferred: undefined,

        // Permalink params
        _urlParams: undefined,

        // Current basemap
        _baseLayer: undefined,

        // For image loading
        assetUrl: ngwConfig.assetUrl,

        constructor: function (options) {
            declare.safeMixin(this, options);

            this._urlParams = (function(){
                var url, query, queryObject;
                url = window.location.toString();
                if (url.indexOf("?") !== -1) {
                    query = url.substring(url.indexOf("?") + 1, url.length);
                    queryObject = ioQuery.queryToObject(query);
                    if (lang.isString(queryObject.styles)) {
                        queryObject.styles = queryObject.styles.split(",");
                        queryObject.styles = array.map(queryObject.styles, function(i){ return parseInt(i, 10); });
                    }
                    return queryObject;
                }
                return {};
            })();

            this._itemStoreDeferred = new LoggedDeferred("_itemStoreDeferred");
            this._mapDeferred = new LoggedDeferred("_mapDeferred");
            this._layersDeferred = new LoggedDeferred("_layersDeferred");
            this._postCreateDeferred = new LoggedDeferred("_postCreateDeferred");
            this._startupDeferred = new LoggedDeferred("_startupDeferred");

            var widget = this;

            // AMD module loading
            this._midDeferred = {};
            this._mid = {};
            var mids = this.config.mid;

            this.clientSettings = clientSettings;

            // Add basemap's AMD modules
            array.forEach(clientSettings.basemaps, function (bm) {
                mids.basemap.push(bm.base.mid);
            });

            array.forEach(Object.keys(mids), function (k) {
                var deferred = new LoggedDeferred("_midDeferred." + k);
                this._midDeferred[k] = deferred;

                var midarr = mids[k];
                require(midarr, function () {
                    var obj = {};
                    var i;
                    for (i = 0; i < arguments.length; i++) {
                        obj[midarr[i]] = arguments[i];
                    }

                    widget._mid[k] = obj;

                    deferred.resolve(obj);
                });
            }, this);

            // Map plugins
            var wmpmids = Object.keys(this.config.webmapPlugin);
            var deferred = new LoggedDeferred("_midDeferred.webmapPlugin");

            this._midDeferred.webmapPlugin = deferred;
            require(wmpmids, function () {
                var obj = {};
                for (var i = 0; i < arguments.length; i++) {
                    obj[wmpmids[i]] = arguments[i];
                }

                widget._mid.wmplugin = obj;

                deferred.resolve(obj);
            });

            this._itemStoreSetup();

            this._mapDeferred.then(
                function () { widget._itemStorePrepare(); }
            );

            this.displayProjection = "EPSG:3857";
            this.lonlatProjection = "EPSG:4326";

            if (this.config.extent[3] > 82) { this.config.extent[3] = 82; }
            if (this.config.extent[1] < -82) { this.config.extent[1] = -82; }

            this._extent = ol.proj.transformExtent(
                this.config.extent,
                this.lonlatProjection,
                this.displayProjection
            );

            all([this._layersDeferred, this._postCreateDeferred]).then(
                lang.hitch(this, function () {
                    var featureHighlighter = new FeatureHighlighter(this.map),
                        featureHighlighterPromise,
                        extent;

                    if (this._urlParams.feature_id && this._urlParams.layer_id) {
                        featureHighlighterPromise = featureHighlighter.highlightFeatureById(
                            this._urlParams.feature_id,
                            this._urlParams.layer_id
                        );

                        if (this._urlParams.zoom_to === 'true') {
                            featureHighlighterPromise.then(lang.hitch(this, function (feature) {
                                extent = feature.getGeometry().getExtent();
                                this.map.olMap.getView().fit(extent);
                            }));
                        }
                    }

                })
            ).then(undefined, function (err) { console.error(err); });

            // TODO: Remove useless code
            this._postCreateDeferred.then(
                function () {
                    //widget.loadBookmarks();
                }
            ).then(undefined, function (err) { console.error(err); });

            // Map and plugins
            all([this._midDeferred.basemap, this._midDeferred.webmapPlugin, this._startupDeferred]).then(
                function () {
                    widget._pluginsSetup(true);
                    widget._mapSetup();
                }
            ).then(undefined, function (err) {
                console.error(err);
            });

            all([this._mapDeferred, this._postCreateDeferred]).then(
               function () {
                   var baseLayerKey = widget._urlParams.base || 'osm-mapnik';

                   array.forEach(Object.keys(widget.map.layers), function (key) {
                       var layer = widget.map.layers[key];
                       if (!layer.isBaseLayer) return false;
                       if (key === baseLayerKey) {
                           widget.map.layers[key].olLayer.setVisible(true);
                           widget._baseLayer = widget.map.layers[key];
                       } else {
                           widget.map.layers[key].olLayer.setVisible(false);
                       }
                   });
               }
            ).then(undefined, function (err) { console.error(err); });

            // Setup layers
            all([this._midDeferred.adapter, this._itemStoreDeferred]).then(
                function () {
                    widget._layersSetup();
                }
            ).then(undefined, function (err) { console.error(err); });

            all([this._layersDeferred, this._mapSetup]).then(
                function () {
                    widget._mapAddLayers();

                    // Bind checkboxes and layer visibility
                    var store = widget.itemStore;
                    store.on("Set", function (item, attr, oldVal, newVal) {
                        if (attr === "checked" && store.getValue(item, "type") === "layer") {
                            var id = store.getValue(item, "id");
                            var layer = widget._layers[id];
                            layer.set("visibility", newVal);
                        }
                    });
                }
            ).then(undefined, function (err) { console.error(err); });


            // Tools and plugins
            all([this._midDeferred.plugin, this._layersDeferred]).then(
                function () {
                    widget._toolsSetup();
                    widget._pluginsSetup();
                }
            ).then(undefined, function (err) { console.error(err); });
            this.tools = [];
        },

        postCreate: function () {
            this.inherited(arguments);
            this._postCreateDeferred.resolve();
        },

        startup: function () {
            this.inherited(arguments);
            this._startupDeferred.resolve();
        },

        loadBookmarks: function () {
            if (this.config.bookmarkLayerId) {
                var store = new JsonRest({target: route.feature_layer.store({
                    id: this.config.bookmarkLayerId
                })});

                var display = this;

                store.query().then(
                    function (data) {
                        array.forEach(data, function (f) {
                            display.bookmarkMenu.addChild(new MenuItem({
                                label: f.label,
                                onClick: function () {
                                    // Request feature extent
                                    xhr.get(route.feature_layer.store.item({
                                        id: display.config.bookmarkLayerId,
                                        feature_id: f.id
                                    }), {
                                        handleAs: "json",
                                        headers: { "X-Feature-Box": true }
                                    }).then(
                                        function data(featuredata) {
                                            display.map.olMap.getView().fit(featuredata.box);
                                        }
                                    );
                                }
                            }));
                        });
                    }
                );
            } else {
                // Hide bookmarks button
                domStyle.set(this.bookmarkButton.domNode, "display", "none");
            }
        },

        _itemStoreSetup: function () {
            var itemConfigById = {};

            function prepare_item(item) {
                var copy = {
                    id: item.id,
                    type: item.type,
                    label: item.label
                };

                if (copy.type === "layer") {
                    copy.layerId = item.layerId;
                    copy.styleId = item.styleId;

                    copy.visibility = null;
                    copy.checked = item.visibility;
                    copy.position = item.drawOrderPosition;

                } else if (copy.type === "group" || copy.type === "root") {
                    copy.children = array.map(item.children, function (c) { return prepare_item(c); });
                }

                itemConfigById[item.id] = item;

                return copy;
            }

            var rootItem = prepare_item(this.config.rootItem);

            this.itemStore = new CustomItemFileWriteStore({data: {
                identifier: "id",
                label: "label",
                items: [ rootItem ]
            }});

            this._itemConfigById = itemConfigById;
        },

        _itemStorePrepare: function () {
            var widget = this;

            this.itemStore.fetch({
                queryOptions: { deep: true },
                onItem: function (item) {
                    widget._itemStorePrepareItem(item);
                },
                onComplete: function () {
                    widget.itemStore.on("Set", function (item, attr) {
                        if (attr === "checked") { widget._itemStoreVisibility(item); }
                    });

                    widget._itemStoreDeferred.resolve();
                },
                onError: function () {
                    widget._itemStoreDeferred.reject();
                }
            });
        },

        _itemStorePrepareItem: function (item) {
            this._itemStoreVisibility(item);
        },

        _itemStoreVisibility: function (item) {
            var store = this.itemStore;

            if (store.getValue(item, "type") === "layer") {
                var newVal = store.getValue(item, "checked");
                if (store.getValue(item, "visibility") !== newVal) {
                    console.log("Layer [%s] visibility has changed to [%s]", store.getValue(item, "id"), newVal);
                    store.setValue(item, "visibility", newVal);
                }
            }
        },

        _mapSetup: function () {
            var widget = this;

            this.map = new Map({
                target: this.mapNode,
                controls: [
                    new ol.control.Zoom({
                        zoomInLabel: domConstruct.create("span", {
                            class: "ol-control__icon material-icons",
                            innerHTML: "add"
                        }),
                        zoomOutLabel: domConstruct.create("span", {
                            class: "ol-control__icon material-icons",
                            innerHTML: "remove"
                        }),
                        zoomInTipLabel: i18n.gettext("Zoom in"),
                        zoomOutTipLabel: i18n.gettext("Zoom out"),
                        target: widget.leftTopControlPane,
                    }),
                    new ol.control.Attribution({
                        tipLabel: i18n.gettext("Attributions"),
                        target: widget.rightBottomControlPane,
                        collapsible: false
                    }),
                    new ol.control.ScaleLine({
                        target: widget.rightBottomControlPane,
                        minWidth: 48
                    }),
                    new ol.control.Rotate({
                        tipLabel: i18n.gettext("Reset rotation"),
                        target: widget.leftTopControlPane,
                        label: domConstruct.create("span", {
                            class: "ol-control__icon material-icons",
                            innerHTML: "arrow_upward"
                        })
                    }),
                ],
                view: new ol.View({
                    minZoom: 3,
                    constrainResolution: true
                })
            });

            if (this._urlParams.linkMainMap === 'true') {
                this.map.olMap.addControl(new LinkToMainMap({
                    url: mainDisplayUrl,
                    target: widget.leftBottomControlPane,
                    tipLabel: i18n.gettext('Open full map')
                }));
            }

            // Resize OpenLayers Map on container resize
            aspect.after(this.mapPane, "resize", function() {
                widget.map.olMap.updateSize();
            });

            // Basemaps initialization
            var idx = 0;
            array.forEach(clientSettings.basemaps, function (bm) {
                var MID = this._mid.basemap[bm.base.mid];

                var baseOptions = lang.clone(bm.base);
                var layerOptions = lang.clone(bm.layer);
                var sourceOptions = lang.clone(bm.source);

                if (baseOptions.keyname === undefined) {
                    baseOptions.keyname = "basemap_" + idx;
                }

                try {
                    var layer = new MID(baseOptions.keyname, layerOptions, sourceOptions);
                    if (layer.olLayer.getVisible()) {
                        this._baseLayer = layer;
                    }
                    layer.isBaseLayer = true;
                    this.map.addLayer(layer);
                } catch (err) {
                    console.warn("Can't initialize layer [" + baseOptions.keyname + "]: " + err);
                }

                idx = idx + 1;
            }, this);

            companyLogo(this.mapNode);

            this._zoomToInitialExtent();
            this._setBasemap();

            this._handlePostMessage();

            this._mapDeferred.resolve();
        },

        /**
         * Generate window `message` events to listen from iframe
         * @example
         * window.addEventListener('message', function(evt) {
         *    var data = evt.data;
         *    if (data.event === 'ngMapExtentChanged') {
         *        if (data.detail === 'zoom') {
         *        } else if (data.detail === 'move') {
         *        }
         *        // OR
         *        if (data.detail === 'position') {}
         *    }
         * }, false);
         */
        _handlePostMessage: function () {
            var widget = this;
            var parent = window.parent;
            if (this._urlParams.events === 'true' && parent && parent.postMessage) {
                var commonOptions = {
                    event: 'ngMapExtentChanged'
                };
                var parsePosition = function(pos) {
                    return {
                        zoom: pos.zoom,
                        lat: pos.center[1],
                        lon: pos.center[0]
                    }
                };
                widget.map.watch('position', function (name, oldPosition, newPosition) {
                    oldPosition = oldPosition ? parsePosition(oldPosition) : {};
                    newPosition = parsePosition(newPosition);
                    // set array of position part to compare between old and new state
                    var events = [
                        { params: ['lat', 'lon'], name: 'move' },
                        { params: ['zoom'], name: 'zoom' },
                    ];
                    var transformPosition = widget.map.getPosition(widget.lonlatProjection);
                    // prepare to send transform position
                    commonOptions.data = parsePosition(transformPosition);
                    array.forEach(events, function (event) {
                        var isChange = array.some(event.params, function (p) {
                            return oldPosition[p] !== newPosition[p];
                        });
                        if (isChange) {
                            commonOptions.detail = event.name;
                            // message should be a string to work correctly with all browsers and systems
                            parent.postMessage(JSON.stringify(commonOptions), '*');
                        }
                    });
                    // on any position change
                    commonOptions.detail = name;
                    parent.postMessage(JSON.stringify(commonOptions), '*');
                })
            }
        },

        _zoomToInitialExtent: function () {
            if (this._urlParams.zoom && this._urlParams.lon && this._urlParams.lat) {
                this.map.olMap.getView().setCenter(
                    ol.proj.fromLonLat([
                        parseFloat(this._urlParams.lon),
                        parseFloat(this._urlParams.lat)
                    ])
                );
                this.map.olMap.getView().setZoom(
                    parseInt(this._urlParams.zoom)
                );

                if (this._urlParams.angle) {
                    this.map.olMap.getView().setRotation(
                        parseFloat(this._urlParams.angle)
                    );
                }
            } else {
                this.map.olMap.getView().fit(this._extent);
            }
        },

        _setBasemap: function () {
            var newBasemapKey = this._urlParams.base,
                newBasemapLayer,
                currentBasemapLayer;

            if (newBasemapKey) {
                if (this._baseLayer) {
                    currentBasemapLayer = this.map.layers[this._baseLayer.name];
                    currentBasemapLayer.olLayer.setVisible(false);
                }
                newBasemapLayer = this.map.layers[newBasemapKey];
                newBasemapLayer.olLayer.setVisible(true);
                this._baseLayer = newBasemapLayer;
            }
        },

        _mapAddLayers: function () {
            array.forEach(this._layer_order, function (id) {
                this.map.addLayer(this._layers[id]);
            }, this);
        },

        _adaptersSetup: function () {
            this._adapters = {};
            array.forEach(Object.keys(this._mid.adapter), function (k) {
                this._adapters[k] = new this._mid.adapter[k]({
                    display: this
                });
            }, this);
        },

        _layersSetup: function () {
            var widget = this,
                store = this.itemStore,
                layer;

            this._adaptersSetup();

            this._layers = {};              // Layer index by id
            this._layer_order = [];         // Layers from back to front

            // Layers initialization
            store.fetch({
                query: {type: "layer"},
                queryOptions: {deep: true},
                sort: widget.config.drawOrderEnabled ? [{
                    attribute: "position"
                }] : null,
                onItem: function (item) {
                    console.log(item.label);
                    console.log(item.id);
                    layer = widget._layerSetup(item);
                    widget._layer_order.unshift(store.getValue(item, "id"));
                    console.log(widget._layer_order);
                    // Turn on layers from permalink
                    var cond,
                        visibleStyles = widget._urlParams.styles;
                    if (visibleStyles) {
                        cond = array.indexOf(visibleStyles, store.getValue(item, "styleId")) !== -1;
                        layer.olLayer.setVisible(cond);
                        layer.visibility = cond;
                        store.setValue(item, "checked", cond);
                    }
                },
                onComplete: function () {
                    widget._layersDeferred.resolve();
                },
                onError: function (error) {
                    console.error(error);
                    widget._layersDeferred.reject();
                }
            });
        },

        _layerSetup: function (item) {
            var store = this.itemStore;

            var data = this._itemConfigById[store.getValue(item, "id")];
            var adapter = this._adapters[data.adapter];

            data.minResolution = this.map.getResolutionForScale(
                data.maxScaleDenom,
                this.map.olMap.getView().getProjection().getMetersPerUnit()
            );
            data.maxResolution = this.map.getResolutionForScale(
                data.minScaleDenom,
                this.map.olMap.getView().getProjection().getMetersPerUnit()
            );

            var layer = adapter.createLayer(data);

            layer.itemId = data.id;
            layer.itemConfig = data;

            this._layers[data.id] = layer;
            return layer;
        },

        _toolsSetup: function () {
            var mapStates;

            this.identify = new Identify({display: this});
            mapStates = MapStatesObserver.getInstance();
            mapStates.addState('identifying', this.identify);
            mapStates.setDefaultState('identifying', true);

            topic.publish('/webmap/tools/initialized')
        },

        _pluginsSetup: function (wmplugin) {
            this._plugins = {};

            var widget = this,
                plugins = wmplugin ? this._mid.wmplugin
                                   : this._mid.plugin;

            array.forEach(Object.keys(plugins), function (key) {
                console.log("Plugin [%s]::constructor...", key);

                var plugin =  new plugins[key]({
                    identity: key,
                    display: this,
                    itemStore: wmplugin ? false : this.itemStore
                });

                widget._postCreateDeferred.then(
                    function () {
                        console.log("Plugin [%s]::postCreate...", key);
                        plugin.postCreate();

                        widget._startupDeferred.then(
                            function () {
                                console.log("Plugin [%s]::startup...", key);
                                plugin.startup();

                                widget._plugins[key] = plugin;
                                console.info("Plugin [%s] registered", key);
                            }
                        );
                    }
                );
            }, this);
        },

        getVisibleItems: function () {
            var store = this.itemStore,
                deferred = new Deferred();

            store.fetch({
                query: {type: "layer", visibility: "true"},
                sort: {attribute: "position"},
                queryOptions: {deep: true},
                onComplete: function (items) {
                    deferred.resolve(items);
                },
                onError: function (error) {
                    deferred.reject(error);
                }
            });

            return deferred;
        },

        dumpItem: function () {
            return this.itemStore.dumpItem(this.item);
        }
    });
});<|MERGE_RESOLUTION|>--- conflicted
+++ resolved
@@ -41,11 +41,6 @@
     "dijit/layout/ContentPane",
     "dojox/layout/TableContainer",
     // css
-<<<<<<< HEAD
-    "xstyle/css!" + ngwConfig.amdUrl + "openlayers/ol.css",
-=======
-    "xstyle/css!" + ngwConfig.amdUrl + "cbtree/themes/claro/claro.css",
->>>>>>> 0e10cc02
     "xstyle/css!../../template/resources/Display.css",
     "xstyle/css!./TinyDisplay.css"
 ], function (
