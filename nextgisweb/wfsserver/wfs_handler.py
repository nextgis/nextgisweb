import re
from collections import OrderedDict
from datetime import datetime
from os import path
from tempfile import NamedTemporaryFile

from lxml import etree, html
from lxml.builder import ElementMaker
from osgeo import ogr, osr
from pyramid.request import Request
from shapely.geometry import box
<<<<<<< HEAD
=======
from six import text_type, ensure_str
from sqlalchemy import and_
>>>>>>> 55ab7612
from sqlalchemy.orm.exc import NoResultFound

from ..core.exception import ValidationError
from ..feature_layer import Feature, FIELD_TYPE, GEOM_TYPE
from ..layer import IBboxLayer
from ..lib.geometry import Geometry, GeometryNotValid
from ..lib.ows import parse_request, get_work_version
from ..resource import DataScope
from ..spatial_ref_sys import SRS

from .model import Layer
from .util import validate_tag


wfsfld_pattern = re.compile(r'^wfsfld_(\d+)$')

# Spec: http://docs.opengeospatial.org/is/09-025r2/09-025r2.html
v100 = '1.0.0'
v110 = '1.1.0'
v200 = '2.0.0'
v202 = '2.0.2'
VERSION_SUPPORTED = (v100, v110, v200, v202)

VERSION_DEFAULT = v202

XSD_DIR = path.join(path.dirname(
    path.abspath(__file__)), 'test/xsd/')

_nsmap = dict(
    wfs=OrderedDict((
        (v100, ('http://www.opengis.net/wfs', 'http://schemas.opengis.net/wfs/1.0.0/WFS-basic.xsd')),
        (v110, ('http://www.opengis.net/wfs', 'http://schemas.opengis.net/wfs/1.1.0/wfs.xsd')),
        (v200, ('http://www.opengis.net/wfs/2.0', 'http://schemas.opengis.net/wfs/2.0/wfs.xsd')),
    )),
    gml=OrderedDict((
        (v100, ('http://www.opengis.net/gml', 'http://schemas.opengis.net/gml/2.1.2/feature.xsd')),
        (v110, ('http://www.opengis.net/gml', 'http://schemas.opengis.net/gml/3.1.1/base/feature.xsd')),
        (v200, ('http://www.opengis.net/gml/3.2', 'http://schemas.opengis.net/gml/3.2.1/feature.xsd')),
    )),
    ogc=OrderedDict((
        (v100, ('http://www.opengis.net/ogc', None)),
    )),
    xsi=OrderedDict((
        (v100, ('http://www.w3.org/2001/XMLSchema-instance', None)),
    )),
    ows=OrderedDict((
        (v110, ('http://www.opengis.net/ows', None)),
        (v200, ('http://www.opengis.net/ows/1.1', None)),
    )),
    xlink=OrderedDict((
        (v110, ('http://www.w3.org/1999/xlink', None)),
    )),
    fes=OrderedDict((
        (v200, ('http://www.opengis.net/fes/2.0', None)),
    ))
)


def nsmap(prefix, request_version):
    item = _nsmap[prefix]
    for version, (ns, loc) in reversed(item.items()):
        if version <= request_version:
            return dict(ns=ns, loc=loc)
    raise ValidationError("Namespace %s not found for version %s." % (prefix, request_version))


def ns_attr(ns, attr, request_version):
    return '{{{0}}}{1}'.format(nsmap(ns, request_version)['ns'], attr)


def ns_trim(value):
    pos = max(value.find('}'), value.rfind(':'))
    return value[pos + 1:]


def El(tag, attrs=None, parent=None, text=None, namespace=None):
    if namespace is None:
        e = etree.Element(tag, attrs)
    else:
        EM = ElementMaker(namespace=namespace)
        e = EM(tag, attrs) if attrs is not None else EM(tag)
    if text is not None:
        e.text = text
    if parent is not None:
        parent.append(e)
    return e


def find_tags(element, tag):
    return element.xpath('.//*[local-name()="%s"]' % tag)


def fid_encode(fid, layer_name):
    return '%s.%d' % (layer_name, fid)


def fid_decode(fid, layer_name):
    int_pos = len(layer_name) + 1
    return int(fid[int_pos:])


GET_CAPABILITIES = 'GetCapabilities'
DESCRIBE_FEATURE_TYPE = 'DescribeFeatureType'
GET_FEATURE = 'GetFeature'
TRANSACTION = 'Transaction'

GEOM_TYPE_TO_GML_TYPE = {
    GEOM_TYPE.POINT: 'gml:PointPropertyType',
    GEOM_TYPE.LINESTRING: 'gml:LineStringPropertyType',
    GEOM_TYPE.POLYGON: 'gml:PolygonPropertyType',
    GEOM_TYPE.MULTIPOINT: 'gml:MultiPointPropertyType',
    GEOM_TYPE.MULTILINESTRING: 'gml:MultiLineStringPropertyType',
    GEOM_TYPE.MULTIPOLYGON: 'gml:MultiPolygonPropertyType',
    GEOM_TYPE.POINTZ: 'gml:PointPropertyType',
    GEOM_TYPE.LINESTRINGZ: 'gml:LineStringPropertyType',
    GEOM_TYPE.POLYGONZ: 'gml:PolygonPropertyType',
    GEOM_TYPE.MULTIPOINTZ: 'gml:MultiPointPropertyType',
    GEOM_TYPE.MULTILINESTRINGZ: 'gml:MultiLineStringPropertyType',
    GEOM_TYPE.MULTIPOLYGONZ: 'gml:MultiPolygonPropertyType',
}


def get_geom_column(feature_layer):
    return feature_layer.column_geom if hasattr(feature_layer, 'column_geom') else 'geom'


srs_formats = dict(
    short=dict(pattern=re.compile(r'EPSG:(\d+)'), axis_xy=True),
    ogc_urn=dict(pattern=re.compile(r'urn:ogc:def:crs:EPSG::(\d+)'), axis_xy=False),
    ogc_url=dict(pattern=re.compile(r'http://www.opengis.net/def/crs/EPSG/0/(\d+)'),
                 axis_xy=False),
)


def srs_short_format(srs_id):
    return 'EPSG:%d' % srs_id


def srs_ogc_urn_format(srs_id):
    return 'urn:ogc:def:crs:EPSG::%d' % srs_id


def parse_srs(value):
    for srs_format in srs_formats.values():
        match = srs_format['pattern'].match(value)
        if match is not None:
            return int(match[1]), srs_format['axis_xy']
    raise ValidationError("Could not recognize SRS format '%s'." % value)


def geom_from_gml(el):
<<<<<<< HEAD
    srid = parse_epsg_code(el.attrib['srsName']) if 'srsName' in el.attrib else None
    value = etree.tostring(el, encoding='utf-8')
    ogr_geom = ogr.CreateGeometryFromGML(value.decode('utf-8'))

    return Geometry.from_ogr(ogr_geom, srid=srid)
=======
    srid, axis_xy = parse_srs(el.attrib['srsName']) \
        if 'srsName' in el.attrib else (None, True)
    value = etree.tostring(el)
    ogr_geom = ogr.CreateGeometryFromGML(ensure_str(value))
    geom = Geometry.from_ogr(ogr_geom, srid=srid)
    if not axis_xy:
        srs = SRS.filter_by(id=srid).one()
        if srs.is_geographic:
            return geom.flip_coordinates()
    return geom
>>>>>>> 55ab7612


class WFSHandler():
    def __init__(self, resource, request, force_schema_validation=False):
        self.resource = resource
        self.request = request

        if self.request.method not in ('GET', 'POST'):
            raise ValidationError("Unsupported request method")

        params, self.root_body = parse_request(request)

        self.p_request = params.get('REQUEST')

        self.p_version = get_work_version(params.get('VERSION'), params.get('ACCEPTVERSIONS'), VERSION_SUPPORTED, VERSION_DEFAULT)
        if self.p_version not in VERSION_SUPPORTED:
            raise ValidationError("Unsupported version")

        self.p_typenames = params.get('TYPENAMES', params.get('TYPENAME'))
        self.p_resulttype = params.get('RESULTTYPE')
        self.p_bbox = params.get('BBOX')
        self.p_srsname = params.get('SRSNAME')
        self.p_count = params.get('COUNT', params.get('MAXFEATURES'))
        self.p_startindex = params.get('STARTINDEX')

        self.p_validate_schema = force_schema_validation or (
            params.get('VALIDATESCHEMA', 'FALSE').upper() in ('1', 'YES', 'TRUE'))

        self.service_namespace = self.request.route_url(
            'wfsserver.wfs', id=self.resource.id)

    @staticmethod
    def exception_response(request, err_title, err_message):
        if err_title is not None and err_message is not None:
            message = '%s: %s' % (err_title, err_message)
        elif err_message is not None:
            message = err_message
        else:
            message = "Unknown error"

        params, root_body = parse_request(request)
        version = get_work_version(params.get('VERSION'), params.get('ACCEPTVERSIONS'), \
            VERSION_SUPPORTED, VERSION_DEFAULT)

        if version >= v200:
            root = El('ExceptionReport', dict(
                version=version,
                xmlns=nsmap('ows', version)['ns']))
            _exc = El('Exception', parent=root)
            El('ExceptionText', parent=_exc, text=message)
        else:
            root = El('ServiceExceptionReport', dict(
                version='1.2.0',
                xmlns=nsmap('ogc', version)['ns']))
            El('ServiceException', parent=root, text=message)

        return etree.tostring(root, encoding='utf-8')

    @property
    def title(self):
        return self.resource.display_name

    @property
    def abstract(self):
        return html.document_fromstring(self.resource.description).text_content() \
            if self.resource.description is not None else ''

    @property
    def gml_format(self):
        return 'GML32' if self.p_version >= v200 else 'GML2'

    def response(self):
        if self.p_request == GET_CAPABILITIES:
            if self.p_version >= v200:
                root = self._get_capabilities200()
            elif self.p_version == v110:
                root = self._get_capabilities110()
            else:
                root = self._get_capabilities100()
        elif self.p_request == DESCRIBE_FEATURE_TYPE:
            root = self._describe_feature_type()
        elif self.p_request == GET_FEATURE:
            root = self._get_feature()
        elif self.p_request == TRANSACTION:
            root = self._transaction()
        else:
            raise ValidationError("Unsupported request: '%s'." % self.p_request)

        xml = etree.tostring(root, encoding='unicode')

        if self.p_validate_schema:
            if self.p_request in (GET_CAPABILITIES, TRANSACTION):
                if self.p_version == v100:
                    version_dir = '1.0.0'
                elif self.p_version == v110:
                    version_dir = '1.1.0'
                else:
                    version_dir = '2.0'
                wfs_schema_dir = path.join(XSD_DIR, 'schemas.opengis.net/wfs/')
                xsd_file = 'WFS-capabilities.xsd' if self.p_version == v100 \
                    and self.p_request == GET_CAPABILITIES else 'wfs.xsd'
                xsd_path = path.join(wfs_schema_dir, version_dir, xsd_file)

                schema = etree.XMLSchema(file=xsd_path)
                schema.assertValid(etree.XML(xml))
            elif self.p_request == DESCRIBE_FEATURE_TYPE:
                xsd_path = path.join(XSD_DIR, 'www.w3.org/2009/XMLSchema/XMLSchema.xsd')

                schema = etree.XMLSchema(file=xsd_path)
                schema.assertValid(etree.XML(xml))
            elif self.p_request == GET_FEATURE:
                describe_path = self.request.route_path(
                    'wfsserver.wfs', id=self.resource.id, _query=dict(
                        REQUEST=DESCRIBE_FEATURE_TYPE, SERVICE='WFS',
                        VERSION=self.p_version, TYPENAME=self.p_typenames))
                subreq = Request.blank(describe_path)
                subreq.headers = self.request.headers
                resp = self.request.invoke_subrequest(subreq)
                describe_root = etree.XML(resp.body)

                opengis_url = 'http://schemas.opengis.net'
                opengis_dir = path.join(XSD_DIR, 'schemas.opengis.net')
                for el in describe_root.xpath('.//*[starts-with(@schemaLocation, \'%s\')]' % opengis_url):
                    el.attrib['schemaLocation'] = el.attrib['schemaLocation'].replace(opengis_url, opengis_dir)

                with NamedTemporaryFile() as tmp:
                    tmp.write(etree.tostring(describe_root))
                    tmp.flush()

                    _schema = El('schema', dict(elementFormDefault='qualified'), namespace='http://www.w3.org/2001/XMLSchema')
                    El('import', dict(namespace=self.service_namespace, schemaLocation=tmp.name), parent=_schema, namespace='http://www.w3.org/2001/XMLSchema')

                    schema = etree.XMLSchema(etree=_schema)
                    schema.assertValid(etree.XML(xml))
            else:
                raise ValidationError("Schema validation isn't supported for {} request".format(self.p_request))

        return xml

    def _feature_type_list(self, parent):
        __list = El('FeatureTypeList', parent=parent)
        if self.p_version < v200:
            __ops = El('Operations', parent=__list)
            if self.p_version == v110:
                El('Operation', text='Query', parent=__ops)
            else:
                El('Query', parent=__ops)

        EM_name = ElementMaker(nsmap=dict(ngw=self.service_namespace))
        for layer in self.resource.layers:
            feature_layer = layer.resource
            if not feature_layer.has_permission(DataScope.read, self.request.user):
                continue
            __type = El('FeatureType', parent=__list)
            __name = EM_name('Name')
            __name.text = layer.keyname
            __type.append(__name)
            El('Title', parent=__type, text=layer.display_name)
            El('Abstract', parent=__type)

            if self.p_version >= v200:
                srs_tag = 'DefaultCRS'
            elif self.p_version == v110:
                srs_tag = 'DefaultSRS'
            else:
                srs_tag = 'SRS'
            El(srs_tag, parent=__type, text=srs_short_format(layer.resource.srs_id))

            if self.p_version >= v110:
                for srs in SRS.filter(and_(
                    SRS.auth_name == 'EPSG',
                    SRS.id != layer.resource.srs_id
                )).all():
                    other_srs_tag = 'OtherCRS' if self.p_version >= v200 else 'OtherSRS'
                    El(other_srs_tag, parent=__type, text=srs_short_format(srs.id))

            if self.p_version == v100:
                __ops = El('Operations', parent=__type)
                if feature_layer.has_permission(DataScope.write, self.request.user):
                    El('Insert', parent=__ops)
                    El('Update', parent=__ops)
                    El('Delete', parent=__ops)

            if IBboxLayer.providedBy(feature_layer):
                extent = feature_layer.extent
                if None not in extent.values():
                    if self.p_version >= v110:
                        _ns_ows = nsmap('ows', self.p_version)['ns']
                        __bbox = El('WGS84BoundingBox', namespace=_ns_ows, parent=__type)
                        El('LowerCorner', namespace=_ns_ows, parent=__bbox,
                           text='%.6f %.6f' % (extent['minLon'], extent['minLat']))
                        El('UpperCorner', namespace=_ns_ows, parent=__bbox,
                           text='%.6f %.6f' % (extent['maxLon'], extent['maxLat']))
                    else:
                        bbox = dict(maxx=str(extent['maxLon']), maxy=str(extent['maxLat']),
                                    minx=str(extent['minLon']), miny=str(extent['minLat']))
                        El('LatLongBoundingBox', bbox, parent=__type)

    def _parse_filter(self, __filter, layer):
        fids = list()
        intersects = None
        for __el in __filter:
            tag = ns_trim(__el.tag)
            if tag == 'Intersects':
                __value_reference = __el[0]
                if ns_trim(__value_reference.tag) != 'ValueReference':
                    raise ValidationError("Intersects parse: ValueReference required.")
                elif __value_reference.text != get_geom_column(layer.resource):
                    raise ValidationError("Geometry column '%s' not found" % __value_reference.text)
                __gml = __el[1]
                try:
                    intersects = geom_from_gml(__gml)
                except GeometryNotValid:
                    raise ValidationError("Intersects parse: geometry is not valid.")
                continue

            if tag == 'ResourceId':  # 2.0.0
                resid_attr = 'rid'
            elif tag == 'GmlObjectId':  # 1.1.0
                resid_attr = ns_attr('gml', 'id', self.p_version)
            elif tag == 'FeatureId':  # 1.0.0 and 1.1.0
                resid_attr = 'fid'
            else:
                raise ValidationError("Filter element '%s' not supported." % __el.tag)
            fid = __el.get(resid_attr)
            fids.append(fid_decode(fid, layer.keyname))
        return fids, intersects

    def _get_capabilities100(self):
        EM = ElementMaker(nsmap=dict(ogc=nsmap('ogc', self.p_version)['ns']))
        root = EM('WFS_Capabilities', dict(
            version=self.p_version,
            xmlns=nsmap('wfs', self.p_version)['ns']))

        wfs_url = self.request.route_url('wfsserver.wfs', id=self.resource.id)

        # Service
        __s = El('Service', parent=root)
        El('Name', parent=__s, text=self.resource.keyname or 'WFS')
        El('Title', parent=__s, text=self.title)
        El('Abstract', parent=__s, text=self.abstract)
        El('OnlineResource', text=wfs_url, parent=__s)

        # Operations
        __c = El('Capability', parent=root)
        __r = El('Request', parent=__c)

        for wfs_operation in (
            GET_CAPABILITIES,
            DESCRIBE_FEATURE_TYPE,
            GET_FEATURE,
            TRANSACTION,
        ):
            __wfs_op = El(wfs_operation, parent=__r)
            if wfs_operation == DESCRIBE_FEATURE_TYPE:
                __lang = El('SchemaDescriptionLanguage', parent=__wfs_op)
                El('XMLSCHEMA', parent=__lang)
            if wfs_operation == GET_FEATURE:
                __format = El('ResultFormat', parent=__wfs_op)
                El(self.gml_format, parent=__format)

            __dcp = El('DCPType', parent=__wfs_op)
            __http = El('HTTP', parent=__dcp)
            for request_method in ('Get', 'Post'):
                if wfs_operation == TRANSACTION and request_method != 'Post':
                    continue
                El(request_method, dict(onlineResource=wfs_url), parent=__http)

        # FeatureTypeList
        self._feature_type_list(root)

        # Filter_Capabilities
        _ns_ogc = nsmap('ogc', self.p_version)['ns']
        __filter = El('Filter_Capabilities', namespace=_ns_ogc, parent=root)

        __sc = El('Spatial_Capabilities', namespace=_ns_ogc, parent=__filter)
        __so = El('Spatial_Operators', namespace=_ns_ogc, parent=__sc)
        El('BBOX', namespace=_ns_ogc, parent=__so)

        __sc = El('Scalar_Capabilities', namespace=_ns_ogc, parent=__filter)
        El('Logical_Operators', namespace=_ns_ogc, parent=__sc)

        return root

    def _get_capabilities110(self):
        _ns_ows = nsmap('ows', self.p_version)['ns']
        _ns_ogc = nsmap('ogc', self.p_version)['ns']

        EM = ElementMaker(nsmap=dict(
            ows=_ns_ows, xlink=nsmap('xlink', self.p_version)['ns'], gml=nsmap('gml', self.p_version)['ns']
        ))
        root = EM('WFS_Capabilities', dict(
            version=self.p_version,
            xmlns=nsmap('wfs', self.p_version)['ns']))

        # Service
        __service = El('ServiceIdentification', namespace=_ns_ows, parent=root)
        El('Title', namespace=_ns_ows, parent=__service, text=self.title)
        El('Abstract', namespace=_ns_ows, parent=__service, text=self.abstract)
        El('ServiceType', namespace=_ns_ows, parent=__service, text='WFS')
        for version in VERSION_SUPPORTED:
            El('ServiceTypeVersion', namespace=_ns_ows, parent=__service, text=version)

        # Operations
        __op_md = El('OperationsMetadata', namespace=_ns_ows, parent=root)

        wfs_url = self.request.route_url('wfsserver.wfs', id=self.resource.id)
        for wfs_operation in (
            GET_CAPABILITIES,
            DESCRIBE_FEATURE_TYPE,
            GET_FEATURE,
            TRANSACTION,
        ):
            __wfs_op = El('Operation', dict(name=wfs_operation), namespace=_ns_ows, parent=__op_md)
            req_methods = ('Get', 'Post') if wfs_operation != TRANSACTION else ('Post', )
            __dcp = El('DCP', namespace=_ns_ows, parent=__wfs_op)
            __http = El('HTTP', namespace=_ns_ows, parent=__dcp)
            for req_mehtod in req_methods:
                El(req_mehtod, {
                    ns_attr('xlink', 'href', self.p_version):
                    wfs_url + '?' if req_mehtod == 'Get' else wfs_url
                }, namespace=_ns_ows, parent=__http)

        __parameter = El('Parameter', dict(name='AcceptVersions'), namespace=_ns_ows, parent=__op_md)
        for version in VERSION_SUPPORTED:
            El('Value', text=version, namespace=_ns_ows, parent=__parameter)

        # FeatureTypeList
        self._feature_type_list(root)

        # Filter_Capabilities
        __filter = El('Filter_Capabilities', namespace=_ns_ogc, parent=root)

        __sc = El('Spatial_Capabilities', namespace=_ns_ogc, parent=__filter)

        __go = El('GeometryOperands', namespace=_ns_ogc, parent=__sc)
        for operand in (
            'gml:Envelope',
            'gml:Point',
            'gml:LineString',
            'gml:Polygon'
        ):
            El('GeometryOperand', text=operand, namespace=_ns_ogc, parent=__go)

        __so = El('SpatialOperators', namespace=_ns_ogc, parent=__sc)
        El('SpatialOperator', dict(name='BBOX'), namespace=_ns_ogc, parent=__so)

        __sc = El('Scalar_Capabilities', namespace=_ns_ogc, parent=__filter)
        El('LogicalOperators', namespace=_ns_ogc, parent=__sc)

        __id = El('Id_Capabilities', namespace=_ns_ogc, parent=__filter)
        El('FID', namespace=_ns_ogc, parent=__id)

        return root

    def _get_capabilities200(self):
        _ns_ows = nsmap('ows', self.p_version)['ns']
        _ns_fes = nsmap('fes', self.p_version)['ns']

        EM = ElementMaker(nsmap=dict(
            fes=_ns_fes, ows=_ns_ows, xlink=nsmap('xlink', self.p_version)['ns']
        ))
        root = EM('WFS_Capabilities', dict(
            version=self.p_version,
            xmlns=nsmap('wfs', self.p_version)['ns']))

        # Service
        __service = El('ServiceIdentification', namespace=_ns_ows, parent=root)
        El('Title', namespace=_ns_ows, parent=__service, text=self.title)
        El('Abstract', namespace=_ns_ows, parent=__service, text=self.abstract)
        El('ServiceType', namespace=_ns_ows, parent=__service, text='WFS')
        for version in VERSION_SUPPORTED:
            El('ServiceTypeVersion', namespace=_ns_ows, parent=__service, text=version)

        # Operations
        __op_md = El('OperationsMetadata', namespace=_ns_ows, parent=root)

        wfs_url = self.request.route_url('wfsserver.wfs', id=self.resource.id) + '?'
        for wfs_operation in (
            GET_CAPABILITIES,
            DESCRIBE_FEATURE_TYPE,
            GET_FEATURE,
            TRANSACTION,
        ):
            __wfs_op = El('Operation', dict(name=wfs_operation), namespace=_ns_ows, parent=__op_md)
            req_methods = ('Get', 'Post') if wfs_operation != TRANSACTION else ('Post', )
            __dcp = El('DCP', namespace=_ns_ows, parent=__wfs_op)
            __http = El('HTTP', namespace=_ns_ows, parent=__dcp)
            for req_mehtod in req_methods:
                El(req_mehtod, {ns_attr('xlink', 'href', self.p_version): wfs_url},
                   namespace=_ns_ows, parent=__http)

        __parameter = El('Parameter', dict(name='version'), namespace=_ns_ows, parent=__op_md)
        __values = El('AllowedValues', namespace=_ns_ows, parent=__parameter)
        for version in VERSION_SUPPORTED:
            El('Value', text=version, namespace=_ns_ows, parent=__values)

        # FeatureTypeList
        self._feature_type_list(root)

        # Filter_Capabilities
        __filter = El('Filter_Capabilities', namespace=_ns_fes, parent=root)
        __conf = El('Conformance', namespace=_ns_fes, parent=__filter)

        def constraint(name, default):
            __constraint = El('Constraint', dict(name=name),
                              namespace=_ns_fes, parent=__conf)
            El('NoValues', namespace=_ns_ows, parent=__constraint)
            El('DefaultValue', namespace=_ns_ows, parent=__constraint, text=default)

        constraint('ImplementsTransactionalWFS', 'TRUE')
        constraint('ImplementsQuery', 'FALSE')
        constraint('ImplementsAdHocQuery', 'FALSE')
        constraint('ImplementsFunctions', 'FALSE')
        constraint('ImplementsMinStandardFilter', 'FALSE')
        constraint('ImplementsStandardFilter', 'FALSE')
        constraint('ImplementsMinSpatialFilter', 'FALSE')
        constraint('ImplementsSpatialFilter', 'FALSE')
        constraint('ImplementsMinTemporalFilter', 'FALSE')
        constraint('ImplementsTemporalFilter', 'FALSE')
        constraint('ImplementsVersionNav', 'FALSE')
        constraint('ImplementsSorting', 'FALSE')
        constraint('ImplementsExtendedOperators', 'FALSE')

        return root

    def _field_key_encode(self, field):
        k = field.keyname
        if validate_tag(k) and not wfsfld_pattern.match(k):
            return k
        return 'wfsfld_%d' % field.id

    def _field_key_decode(self, value, fields):
        match = wfsfld_pattern.match(value)
        if match is not None:
            fld_id = int(match[1])
            for field in fields:
                if field.id == fld_id:
                    return field.keyname
            raise ValidationError("Field (id=%d) not found." % fld_id)
        return value

    def _describe_feature_type(self):
        gml = nsmap('gml', self.p_version)
        wfs = nsmap('wfs', self.p_version)

        EM = ElementMaker(nsmap=dict(gml=gml['ns'], ngw=self.service_namespace))
        root = EM('schema', dict(
            targetNamespace=self.service_namespace,
            elementFormDefault='qualified',
            attributeFormDefault='unqualified',
            version='0.1',
            xmlns='http://www.w3.org/2001/XMLSchema'))

        El('import', dict(
            namespace=gml['ns'],
            schemaLocation=gml['loc']
        ), parent=root)
        El('import', dict(
            namespace=wfs['ns'],
            schemaLocation=wfs['loc']
        ), parent=root)

        if self.request.method == 'GET':
            typenames = None if self.p_typenames is None \
                else self.p_typenames.split(',')
        elif self.request.method == 'POST':
            __typenames = find_tags(self.root_body, 'TypeName')
            typenames = None if len(__typenames) == 0 \
                else [__typename.text for __typename in __typenames]

        if typenames is None:
            typenames = [layer.keyname for layer in self.resource.layers]
        else:
            typenames = [ns_trim(tn) for tn in typenames]

        for typename in typenames:
            substitutionGroup = 'gml:AbstractFeature' if self.p_version >= v200 else 'gml:_Feature'
            El('element', dict(name=typename, substitutionGroup=substitutionGroup,
                               type='ngw:%s_Type' % typename), parent=root)

        for typename in typenames:
            try:
                layer = Layer.filter_by(service_id=self.resource.id, keyname=typename).one()
            except NoResultFound:
                raise ValidationError("Unknown layer: %s." % typename)
            feature_layer = layer.resource
            __ctype = El('complexType', dict(name="%s_Type" % typename), parent=root)
            __ccontent = El('complexContent', parent=__ctype)
            __ext = El('extension', dict(base='gml:AbstractFeatureType'), parent=__ccontent)
            __seq = El('sequence', parent=__ext)

            if feature_layer.geometry_type not in GEOM_TYPE_TO_GML_TYPE:
                raise ValidationError("Geometry type not supported: %s"
                                      % feature_layer.geometry_type)
            El('element', dict(minOccurs='0', name='geom', type=GEOM_TYPE_TO_GML_TYPE[
                feature_layer.geometry_type]), parent=__seq)

            for field in feature_layer.fields:
                if field.datatype == FIELD_TYPE.REAL:
                    datatype = 'double'
                elif field.datatype == FIELD_TYPE.DATETIME:
                    datatype = 'dateTime'
                else:
                    datatype = field.datatype.lower()
                El('element', dict(minOccurs='0', name=self._field_key_encode(field),
                                   type=datatype, nillable='true'), parent=__seq)

        return root

    def _get_feature(self):
        wfs = nsmap('wfs', self.p_version)
        gml = nsmap('gml', self.p_version)

        __query = None

        if self.request.method == 'POST':
            __queries = find_tags(self.root_body, 'Query')
            if len(__queries) > 1:
                raise ValidationError("Multiple queries not supported.")
            __query = __queries[0]
            for k, v in __query.attrib.items():
                if k.upper() in ('TYPENAME', 'TYPENAMES'):
                    self.p_typenames = v
                    break

        if self.p_typenames is None:
            raise ValidationError("Parameter TYPENAMES must be specified.")
        else:
            self.p_typenames = ns_trim(self.p_typenames)

        try:
            layer = Layer.filter_by(service_id=self.resource.id, keyname=self.p_typenames).one()
        except NoResultFound:
            raise ValidationError("Unknown layer: %s." % self.p_typenames)
        feature_layer = layer.resource
        self.request.resource_permission(DataScope.read, feature_layer)

        EM = ElementMaker(namespace=wfs['ns'], nsmap=dict(
            gml=gml['ns'], wfs=wfs['ns'], ngw=self.service_namespace,
            ogc=nsmap('ogc', self.p_version)['ns'], xsi=nsmap('xsi', self.p_version)['ns']
        ))
        describe_location = self.request.route_url(
            'wfsserver.wfs', id=self.resource.id,
            _query=dict(REQUEST=DESCRIBE_FEATURE_TYPE, SERVICE='WFS',
                        VERSION=self.p_version, TYPENAME=self.p_typenames))
        schema_location = ' '.join((
            wfs['ns'], wfs['loc'],
            gml['ns'], gml['loc'],
            self.service_namespace, describe_location
        ))
        root = EM('FeatureCollection', {
            'xmlns': self.service_namespace,
            ns_attr('xsi', 'schemaLocation', self.p_version): schema_location
        })

        query = feature_layer.feature_query()

        if self.p_bbox is not None:
            bbox_param = self.p_bbox.split(',')
            box_coords = map(float, bbox_param[:4])
            box_srid, box_axis_xy = parse_srs(bbox_param[4]) \
                if len(bbox_param) == 5 else (feature_layer.srs_id, True)
            try:
                box_geom = Geometry.from_shape(box(*box_coords), srid=box_srid, validate=True)
                # if not box_axis_xy and SRS.filter_by(id=box_srid).one().is_geographic:
                #   It seems that QGIS is always passes lat/lon BBOX for geographical SRS
                #   TODO: handle QGIS fix versions
                if SRS.filter_by(id=box_srid).one().is_geographic:
                    box_geom = box_geom.flip_coordinates()
            except GeometryNotValid:
                raise ValidationError("Paremeter BBOX geometry is not valid.")
            query.intersects(box_geom)

        if __query is not None:
            __filters = find_tags(__query, 'Filter')
            if len(__filters) == 1:
                fids, intersects = self._parse_filter(__filters[0], layer)
                if len(fids) > 0:
                    query.filter(('id', 'in', ','.join((str(fid) for fid in fids))))
                if intersects is not None:
                    if self.p_bbox is not None:
                        raise ValidationError("Parameters conflict: BBOX, Intersects")
                    query.intersects(intersects)
            elif len(__filters) > 1:
                raise ValidationError("Multiple filters not supported.")

        limit = int(self.p_count) if self.p_count is not None else layer.maxfeatures
        if limit is not None:
            offset = 0 if self.p_startindex is None else int(self.p_startindex)
            query.limit(limit, offset)

        count = 0

        if self.p_resulttype == 'hits':
            matched = query().total_count
        else:
            query.geom()

            if self.p_srsname is not None:
                # Ignore axis_xy, return X/Y always
                srs_id, axis_xy = parse_srs(self.p_srsname)
                srs_out = feature_layer.srs \
                    if srs_id == feature_layer.srs_id \
                    else SRS.filter_by(id=srs_id).one()
            else:
                srs_out = feature_layer.srs
            query.srs(srs_out)

            osr_out = osr.SpatialReference()
            osr_out.ImportFromWkt(srs_out.wkt)

            __boundedBy = El('boundedBy', parent=root,
                namespace=wfs['ns'] if self.p_version >= v200 else gml['ns'])
            minX = maxX = minY = maxY = None

            for feature in query():
                feature_id = fid_encode(feature.id, layer.keyname)
                __member = El('member', parent=root, namespace=wfs['ns']) if self.p_version >= v200 \
                    else El('featureMember', parent=root, namespace=gml['ns'])
                id_attr = ns_attr('gml', 'id', self.p_version) if self.p_version >= v110 else 'fid'
                __feature = El(layer.keyname, {id_attr: feature_id}, parent=__member)

                geom = ogr.CreateGeometryFromWkb(feature.geom.wkb, osr_out)

                _minX, _maxX, _minY, _maxY = geom.GetEnvelope()
                minX = _minX if minX is None else min(minX, _minX)
                minY = _minY if minY is None else min(minY, _minY)
                maxX = _maxX if maxX is None else max(maxX, _maxX)
                maxY = _maxY if maxY is None else max(maxY, _maxY)

                geom_gml = geom.ExportToGML([
                    'FORMAT=%s' % self.gml_format,
                    'NAMESPACE_DECL=YES',
                    'SRSNAME_FORMAT=SHORT',
                    'GMLID=geom-%s' % feature_id])
                __geom = El('geom', parent=__feature)
                __gml = etree.fromstring(geom_gml)
                __geom.append(__gml)

                for field in feature_layer.fields:
                    _field = El(self._field_key_encode(field), parent=__feature)
                    value = feature.fields[field.keyname]
                    if value is not None:
                        if isinstance(value, datetime):
                            value = value.isoformat()
                        elif not isinstance(value, str):
                            value = str(value)
                        _field.text = value
                    else:
                        _field.set(ns_attr('xsi', 'nil', self.p_version), 'true')

                count += 1

            if None in (minX, minY, maxX, maxY):
                El('Null' if self.gml_format == 'GML32' else 'null', parent=__boundedBy, namespace=gml['ns'], text='unknown')
            elif self.p_version >= v110:
                _envelope = El('Envelope', dict(srsName=srs_short_format(srs_out.id)), parent=__boundedBy, namespace=gml['ns'])
                El('lowerCorner', parent=_envelope, namespace=gml['ns'], text='%f %f' % (minX, minY))
                El('upperCorner', parent=_envelope, namespace=gml['ns'], text='%f %f' % (maxX, maxY))
            else:
                _box = El('Box', dict(srsName=srs_short_format(srs_out.id)), parent=__boundedBy, namespace=gml['ns'])
                El('coordinates', parent=_box, namespace=gml['ns'], text='%f %f %f %f' % (minX, minY, maxX, maxY))

            matched = count

        if self.p_version == v110:
            root.set('numberOfFeatures', str(count))
        elif self.p_version >= v200:
            root.set('numberMatched', str(matched))
            root.set('numberReturned', str(count))

        if self.p_version >= v110:
            root.set('timeStamp', datetime.utcnow().strftime("%Y-%m-%dT%H:%M:%S.%f"))

        return root

    def _transaction(self):
        _ns_wfs = nsmap('wfs', self.p_version)['ns']
        _ns_ogc = nsmap('ogc', self.p_version)['ns']
        if self.p_version >= v200:
            _ns_fes = nsmap('fes', self.p_version)['ns']

        layers = dict()

        def find_layer(keyname):
            if keyname not in layers:
                try:
                    layer = Layer.filter_by(service_id=self.resource.id, keyname=keyname).one()
                except NoResultFound:
                    raise ValidationError("Unknown layer: %s." % keyname)
                self.request.resource_permission(DataScope.write, layer.resource)
                layers[keyname] = layer
            return layers[keyname]

        EM = ElementMaker(namespace=_ns_wfs, nsmap=dict(
            wfs=_ns_wfs, ogc=_ns_ogc, xsi=nsmap('xsi', self.p_version)['ns']))
        _response = EM('WFS_TransactionResponse' if self.p_version == v100
                       else 'TransactionResponse', dict(version=self.p_version))

        show_summary = self.p_version >= v110

        if show_summary:
            _summary = El('TransactionSummary', namespace=_ns_wfs, parent=_response)
            summary = dict(totalInserted=0, totalUpdated=0, totalDeleted=0)

        for _operation in self.root_body:
            operation_tag = ns_trim(_operation.tag)
            if operation_tag == 'Insert':
                _layer = _operation[0]
                keyname = ns_trim(_layer.tag)
                layer = find_layer(keyname)
                feature_layer = layer.resource

                feature = Feature()

                geom_column = get_geom_column(feature_layer)

                for _property in _layer:
                    key = ns_trim(_property.tag)
                    fld_keyname = self._field_key_decode(key, feature_layer.fields)
                    if fld_keyname == geom_column:
                        try:
                            geom = geom_from_gml(_property[0])
                        except GeometryNotValid:
                            raise ValidationError("Geometry is not valid.")
                        if geom.srid is not None and geom.srid != feature_layer.srs_id:
                            raise ValidationError("Input geometry projection is not supported.")
                        feature.geom = geom
                    else:
                        feature.fields[fld_keyname] = _property.text

                fid = feature_layer.feature_create(feature)
                fid_str = fid_encode(fid, keyname)

                _insert = El('InsertResult' if self.p_version == v100 else 'InsertResults',
                             namespace=_ns_wfs, parent=_response)
                if self.p_version >= v200:
                    _feature = El('Feature', namespace=_ns_wfs, parent=_insert)
                    El('ResourceId', dict(rid=fid_str), namespace=_ns_fes, parent=_feature)
                elif self.p_version == v110:
                    _feature = El('Feature', namespace=_ns_wfs, parent=_insert)
                    El('FeatureId', dict(fid=fid_str), namespace=_ns_ogc, parent=_feature)
                else:
                    El('FeatureId', dict(fid=fid_str), namespace=_ns_ogc, parent=_insert)

                if show_summary:
                    summary['totalInserted'] += 1
            else:
                keyname = ns_trim(_operation.get('typeName'))
                layer = find_layer(keyname)
                feature_layer = layer.resource

                _filter = find_tags(_operation, 'Filter')[0]
                fids, intersects = self._parse_filter(_filter, layer)
                if intersects is not None:
                    raise ValidationError("Intersects filter not supported in transaction")
                if len(fids) == 0:
                    raise ValidationError("Feature ID filter must be specified.")

                if operation_tag == 'Update':
                    query = feature_layer.feature_query()

                    if len(fids) != 1:
                        raise ValidationError("Multiple features not supported in update transaction")
                    # query.filter(('id', 'in', ','.join((str(fid) for fid in fids))))
                    query.filter_by(id=fids[0])

                    feature = query().one()

                    geom_column = get_geom_column(feature_layer)

                    for _property in find_tags(_operation, 'Property'):
                        key = find_tags(_property, 'Name')[0].text
                        fld_keyname = self._field_key_decode(key, feature_layer.fields)
                        _values = find_tags(_property, 'Value')
                        _value = None if len(_values) == 0 else _values[0]

                        if fld_keyname == geom_column:
                            try:
                                geom = geom_from_gml(_value[0])
                            except GeometryNotValid:
                                raise ValidationError("Geometry is not valid.")
                            if geom.srid is not None and geom.srid != feature_layer.srs_id:
                                raise ValidationError("Input geometry projection is not supported.")
                            feature.geom = geom
                        else:
                            if _value is None:
                                value = None
                            elif _value.text is None:
                                value = ''
                            else:
                                value = _value.text
                            feature.fields[fld_keyname] = value

                    feature_layer.feature_put(feature)

                    if show_summary:
                        summary['totalUpdated'] += 1
                elif operation_tag == 'Delete':
                    for fid in fids:
                        feature_layer.feature_delete(fid)
                    if show_summary:
                        summary['totalDeleted'] += 1
                else:
                    raise ValidationError("Unknown operation: %s" % operation_tag)

        if show_summary:
            for param, value in summary.items():
                if value > 0:
                    El(param, namespace=_ns_wfs, text=str(value), parent=_summary)

        if self.p_version == v100:
            _result = El('TransactionResult', namespace=_ns_wfs, parent=_response)
            _status = El('Status', namespace=_ns_wfs, parent=_result)
            El('SUCCESS', namespace=_ns_wfs, parent=_status)

        return _response<|MERGE_RESOLUTION|>--- conflicted
+++ resolved
@@ -9,11 +9,7 @@
 from osgeo import ogr, osr
 from pyramid.request import Request
 from shapely.geometry import box
-<<<<<<< HEAD
-=======
-from six import text_type, ensure_str
 from sqlalchemy import and_
->>>>>>> 55ab7612
 from sqlalchemy.orm.exc import NoResultFound
 
 from ..core.exception import ValidationError
@@ -165,24 +161,16 @@
 
 
 def geom_from_gml(el):
-<<<<<<< HEAD
-    srid = parse_epsg_code(el.attrib['srsName']) if 'srsName' in el.attrib else None
-    value = etree.tostring(el, encoding='utf-8')
-    ogr_geom = ogr.CreateGeometryFromGML(value.decode('utf-8'))
-
-    return Geometry.from_ogr(ogr_geom, srid=srid)
-=======
     srid, axis_xy = parse_srs(el.attrib['srsName']) \
         if 'srsName' in el.attrib else (None, True)
-    value = etree.tostring(el)
-    ogr_geom = ogr.CreateGeometryFromGML(ensure_str(value))
+    value = etree.tostring(el).decode()
+    ogr_geom = ogr.CreateGeometryFromGML(value)
     geom = Geometry.from_ogr(ogr_geom, srid=srid)
     if not axis_xy:
         srs = SRS.filter_by(id=srid).one()
         if srs.is_geographic:
             return geom.flip_coordinates()
     return geom
->>>>>>> 55ab7612
 
 
 class WFSHandler():
